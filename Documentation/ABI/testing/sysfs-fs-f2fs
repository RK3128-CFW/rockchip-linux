What:		/sys/fs/f2fs/<disk>/gc_max_sleep_time
Date:		July 2013
Contact:	"Namjae Jeon" <namjae.jeon@samsung.com>
Description:
		 Controls the maximun sleep time for gc_thread. Time
		 is in milliseconds.

What:		/sys/fs/f2fs/<disk>/gc_min_sleep_time
Date:		July 2013
Contact:	"Namjae Jeon" <namjae.jeon@samsung.com>
Description:
		 Controls the minimum sleep time for gc_thread. Time
		 is in milliseconds.

What:		/sys/fs/f2fs/<disk>/gc_no_gc_sleep_time
Date:		July 2013
Contact:	"Namjae Jeon" <namjae.jeon@samsung.com>
Description:
		 Controls the default sleep time for gc_thread. Time
		 is in milliseconds.

What:		/sys/fs/f2fs/<disk>/gc_idle
Date:		July 2013
Contact:	"Namjae Jeon" <namjae.jeon@samsung.com>
Description:
		 Controls the victim selection policy for garbage collection.

What:		/sys/fs/f2fs/<disk>/reclaim_segments
Date:		October 2013
Contact:	"Jaegeuk Kim" <jaegeuk.kim@samsung.com>
Description:
		 Controls the issue rate of segment discard commands.

What:		/sys/fs/f2fs/<disk>/ipu_policy
Date:		November 2013
Contact:	"Jaegeuk Kim" <jaegeuk.kim@samsung.com>
Description:
		 Controls the in-place-update policy.

What:		/sys/fs/f2fs/<disk>/min_ipu_util
Date:		November 2013
Contact:	"Jaegeuk Kim" <jaegeuk.kim@samsung.com>
Description:
		 Controls the FS utilization condition for the in-place-update
		 policies.

What:		/sys/fs/f2fs/<disk>/min_fsync_blocks
Date:		September 2014
Contact:	"Jaegeuk Kim" <jaegeuk@kernel.org>
Description:
		 Controls the dirty page count condition for the in-place-update
		 policies.

<<<<<<< HEAD
=======
What:		/sys/fs/f2fs/<disk>/min_seq_blocks
Date:		August 2018
Contact:	"Jaegeuk Kim" <jaegeuk@kernel.org>
Description:
		 Controls the dirty page count condition for batched sequential
		 writes in ->writepages.


>>>>>>> 8fd9c723
What:		/sys/fs/f2fs/<disk>/min_hot_blocks
Date:		March 2017
Contact:	"Jaegeuk Kim" <jaegeuk@kernel.org>
Description:
		 Controls the dirty page count condition for redefining hot data.

What:		/sys/fs/f2fs/<disk>/min_ssr_sections
Date:		October 2017
Contact:	"Chao Yu" <yuchao0@huawei.com>
Description:
		 Controls the fee section threshold to trigger SSR allocation.

What:		/sys/fs/f2fs/<disk>/max_small_discards
Date:		November 2013
Contact:	"Jaegeuk Kim" <jaegeuk.kim@samsung.com>
Description:
		 Controls the issue rate of small discard commands.

What:          /sys/fs/f2fs/<disk>/discard_granularity
Date:          July 2017
Contact:       "Chao Yu" <yuchao0@huawei.com>
Description:
		Controls discard granularity of inner discard thread, inner thread
		will not issue discards with size that is smaller than granularity.
		The unit size is one block, now only support configuring in range
		of [1, 512].

What:		/sys/fs/f2fs/<disk>/max_victim_search
Date:		January 2014
Contact:	"Jaegeuk Kim" <jaegeuk.kim@samsung.com>
Description:
		 Controls the number of trials to find a victim segment.

What:		/sys/fs/f2fs/<disk>/dir_level
Date:		March 2014
Contact:	"Jaegeuk Kim" <jaegeuk.kim@samsung.com>
Description:
		 Controls the directory level for large directory.

What:		/sys/fs/f2fs/<disk>/ram_thresh
Date:		March 2014
Contact:	"Jaegeuk Kim" <jaegeuk.kim@samsung.com>
Description:
		 Controls the memory footprint used by f2fs.

What:		/sys/fs/f2fs/<disk>/trim_sections
Date:		February 2015
Contact:	"Jaegeuk Kim" <jaegeuk@kernel.org>
Description:
		 Controls the trimming rate in batch mode.
		 <deprecated>

What:		/sys/fs/f2fs/<disk>/cp_interval
Date:		October 2015
Contact:	"Jaegeuk Kim" <jaegeuk@kernel.org>
Description:
		 Controls the checkpoint timing.

What:		/sys/fs/f2fs/<disk>/idle_interval
Date:		January 2016
Contact:	"Jaegeuk Kim" <jaegeuk@kernel.org>
Description:
		 Controls the idle timing.

What:		/sys/fs/f2fs/<disk>/iostat_enable
Date:		August 2017
Contact:	"Chao Yu" <yuchao0@huawei.com>
Description:
		 Controls to enable/disable IO stat.

What:		/sys/fs/f2fs/<disk>/ra_nid_pages
Date:		October 2015
Contact:	"Chao Yu" <chao2.yu@samsung.com>
Description:
		 Controls the count of nid pages to be readaheaded.

What:		/sys/fs/f2fs/<disk>/dirty_nats_ratio
Date:		January 2016
Contact:	"Chao Yu" <chao2.yu@samsung.com>
Description:
		 Controls dirty nat entries ratio threshold, if current
		 ratio exceeds configured threshold, checkpoint will
		 be triggered for flushing dirty nat entries.

What:		/sys/fs/f2fs/<disk>/lifetime_write_kbytes
Date:		January 2016
Contact:	"Shuoran Liu" <liushuoran@huawei.com>
Description:
		 Shows total written kbytes issued to disk.

What:		/sys/fs/f2fs/<disk>/feature
Date:		July 2017
Contact:	"Jaegeuk Kim" <jaegeuk@kernel.org>
Description:
		 Shows all enabled features in current device.

What:		/sys/fs/f2fs/<disk>/inject_rate
Date:		May 2016
Contact:	"Sheng Yong" <shengyong1@huawei.com>
Description:
		 Controls the injection rate.

What:		/sys/fs/f2fs/<disk>/inject_type
Date:		May 2016
Contact:	"Sheng Yong" <shengyong1@huawei.com>
Description:
		 Controls the injection type.

What:		/sys/fs/f2fs/<disk>/reserved_blocks
Date:		June 2017
Contact:	"Chao Yu" <yuchao0@huawei.com>
Description:
		 Controls target reserved blocks in system, the threshold
		 is soft, it could exceed current available user space.

What:		/sys/fs/f2fs/<disk>/current_reserved_blocks
Date:		October 2017
Contact:	"Yunlong Song" <yunlong.song@huawei.com>
Contact:	"Chao Yu" <yuchao0@huawei.com>
Description:
		 Shows current reserved blocks in system, it may be temporarily
		 smaller than target_reserved_blocks, but will gradually
		 increase to target_reserved_blocks when more free blocks are
		 freed by user later.

What:		/sys/fs/f2fs/<disk>/gc_urgent
Date:		August 2017
Contact:	"Jaegeuk Kim" <jaegeuk@kernel.org>
Description:
		 Do background GC agressively

What:		/sys/fs/f2fs/<disk>/gc_urgent_sleep_time
Date:		August 2017
Contact:	"Jaegeuk Kim" <jaegeuk@kernel.org>
Description:
		 Controls sleep time of GC urgent mode

What:		/sys/fs/f2fs/<disk>/readdir_ra
Date:		November 2017
Contact:	"Sheng Yong" <shengyong1@huawei.com>
Description:
		 Controls readahead inode block in readdir.

What:		/sys/fs/f2fs/<disk>/extension_list
Date:		Feburary 2018
Contact:	"Chao Yu" <yuchao0@huawei.com>
Description:
		 Used to control configure extension list:
		 - Query: cat /sys/fs/f2fs/<disk>/extension_list
		 - Add: echo '[h/c]extension' > /sys/fs/f2fs/<disk>/extension_list
		 - Del: echo '[h/c]!extension' > /sys/fs/f2fs/<disk>/extension_list
		 - [h] means add/del hot file extension
		 - [c] means add/del cold file extension<|MERGE_RESOLUTION|>--- conflicted
+++ resolved
@@ -51,8 +51,6 @@
 		 Controls the dirty page count condition for the in-place-update
 		 policies.
 
-<<<<<<< HEAD
-=======
 What:		/sys/fs/f2fs/<disk>/min_seq_blocks
 Date:		August 2018
 Contact:	"Jaegeuk Kim" <jaegeuk@kernel.org>
@@ -61,7 +59,6 @@
 		 writes in ->writepages.
 
 
->>>>>>> 8fd9c723
 What:		/sys/fs/f2fs/<disk>/min_hot_blocks
 Date:		March 2017
 Contact:	"Jaegeuk Kim" <jaegeuk@kernel.org>
