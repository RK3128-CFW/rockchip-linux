--- conflicted
+++ resolved
@@ -15,6 +15,7 @@
 #include <linux/init.h>
 #include <linux/types.h>
 #include <linux/device.h>
+#include <linux/module.h>
 #include <linux/io.h>
 #include <linux/err.h>
 #include <linux/fs.h>
@@ -26,19 +27,14 @@
 #include <linux/clk.h>
 #include <linux/cpu.h>
 #include <linux/coresight.h>
-#include <linux/coresight-pmu.h>
 #include <linux/pm_wakeup.h>
 #include <linux/amba/bus.h>
 #include <linux/seq_file.h>
 #include <linux/uaccess.h>
-#include <linux/perf_event.h>
 #include <linux/pm_runtime.h>
-#include <linux/perf_event.h>
 #include <asm/sections.h>
-#include <asm/local.h>
 
 #include "coresight-etm4x.h"
-#include "coresight-etm-perf.h"
 
 static int boot_enable;
 module_param_named(boot_enable, boot_enable, int, S_IRUGO);
@@ -46,13 +42,13 @@
 /* The number of ETMv4 currently registered */
 static int etm4_count;
 static struct etmv4_drvdata *etmdrvdata[NR_CPUS];
-static void etm4_set_default(struct etmv4_config *config);
-
-static void etm4_os_unlock(struct etmv4_drvdata *drvdata)
-{
+
+static void etm4_os_unlock(void *info)
+{
+	struct etmv4_drvdata *drvdata = (struct etmv4_drvdata *)info;
+
 	/* Writing any value to ETMOSLAR unlocks the trace registers */
 	writel_relaxed(0x0, drvdata->base + TRCOSLAR);
-	drvdata->os_unlock = true;
 	isb();
 }
 
@@ -68,22 +64,16 @@
 	return true;
 }
 
-static int etm4_cpu_id(struct coresight_device *csdev)
-{
-	struct etmv4_drvdata *drvdata = dev_get_drvdata(csdev->dev.parent);
-
-	return drvdata->cpu;
-}
-
 static int etm4_trace_id(struct coresight_device *csdev)
 {
 	struct etmv4_drvdata *drvdata = dev_get_drvdata(csdev->dev.parent);
 	unsigned long flags;
 	int trace_id = -1;
 
-	if (!local_read(&drvdata->mode))
+	if (!drvdata->enable)
 		return drvdata->trcid;
 
+	pm_runtime_get_sync(drvdata->dev);
 	spin_lock_irqsave(&drvdata->spinlock, flags);
 
 	CS_UNLOCK(drvdata->base);
@@ -92,6 +82,7 @@
 	CS_LOCK(drvdata->base);
 
 	spin_unlock_irqrestore(&drvdata->spinlock, flags);
+	pm_runtime_put(drvdata->dev);
 
 	return trace_id;
 }
@@ -100,7 +91,6 @@
 {
 	int i;
 	struct etmv4_drvdata *drvdata = info;
-	struct etmv4_config *config = &drvdata->config;
 
 	CS_UNLOCK(drvdata->base);
 
@@ -115,69 +105,69 @@
 			"timeout observed when probing at offset %#x\n",
 			TRCSTATR);
 
-	writel_relaxed(config->pe_sel, drvdata->base + TRCPROCSELR);
-	writel_relaxed(config->cfg, drvdata->base + TRCCONFIGR);
+	writel_relaxed(drvdata->pe_sel, drvdata->base + TRCPROCSELR);
+	writel_relaxed(drvdata->cfg, drvdata->base + TRCCONFIGR);
 	/* nothing specific implemented */
 	writel_relaxed(0x0, drvdata->base + TRCAUXCTLR);
-	writel_relaxed(config->eventctrl0, drvdata->base + TRCEVENTCTL0R);
-	writel_relaxed(config->eventctrl1, drvdata->base + TRCEVENTCTL1R);
-	writel_relaxed(config->stall_ctrl, drvdata->base + TRCSTALLCTLR);
-	writel_relaxed(config->ts_ctrl, drvdata->base + TRCTSCTLR);
-	writel_relaxed(config->syncfreq, drvdata->base + TRCSYNCPR);
-	writel_relaxed(config->ccctlr, drvdata->base + TRCCCCTLR);
-	writel_relaxed(config->bb_ctrl, drvdata->base + TRCBBCTLR);
+	writel_relaxed(drvdata->eventctrl0, drvdata->base + TRCEVENTCTL0R);
+	writel_relaxed(drvdata->eventctrl1, drvdata->base + TRCEVENTCTL1R);
+	writel_relaxed(drvdata->stall_ctrl, drvdata->base + TRCSTALLCTLR);
+	writel_relaxed(drvdata->ts_ctrl, drvdata->base + TRCTSCTLR);
+	writel_relaxed(drvdata->syncfreq, drvdata->base + TRCSYNCPR);
+	writel_relaxed(drvdata->ccctlr, drvdata->base + TRCCCCTLR);
+	writel_relaxed(drvdata->bb_ctrl, drvdata->base + TRCBBCTLR);
 	writel_relaxed(drvdata->trcid, drvdata->base + TRCTRACEIDR);
-	writel_relaxed(config->vinst_ctrl, drvdata->base + TRCVICTLR);
-	writel_relaxed(config->viiectlr, drvdata->base + TRCVIIECTLR);
-	writel_relaxed(config->vissctlr,
+	writel_relaxed(drvdata->vinst_ctrl, drvdata->base + TRCVICTLR);
+	writel_relaxed(drvdata->viiectlr, drvdata->base + TRCVIIECTLR);
+	writel_relaxed(drvdata->vissctlr,
 		       drvdata->base + TRCVISSCTLR);
-	writel_relaxed(config->vipcssctlr,
+	writel_relaxed(drvdata->vipcssctlr,
 		       drvdata->base + TRCVIPCSSCTLR);
 	for (i = 0; i < drvdata->nrseqstate - 1; i++)
-		writel_relaxed(config->seq_ctrl[i],
+		writel_relaxed(drvdata->seq_ctrl[i],
 			       drvdata->base + TRCSEQEVRn(i));
-	writel_relaxed(config->seq_rst, drvdata->base + TRCSEQRSTEVR);
-	writel_relaxed(config->seq_state, drvdata->base + TRCSEQSTR);
-	writel_relaxed(config->ext_inp, drvdata->base + TRCEXTINSELR);
+	writel_relaxed(drvdata->seq_rst, drvdata->base + TRCSEQRSTEVR);
+	writel_relaxed(drvdata->seq_state, drvdata->base + TRCSEQSTR);
+	writel_relaxed(drvdata->ext_inp, drvdata->base + TRCEXTINSELR);
 	for (i = 0; i < drvdata->nr_cntr; i++) {
-		writel_relaxed(config->cntrldvr[i],
+		writel_relaxed(drvdata->cntrldvr[i],
 			       drvdata->base + TRCCNTRLDVRn(i));
-		writel_relaxed(config->cntr_ctrl[i],
+		writel_relaxed(drvdata->cntr_ctrl[i],
 			       drvdata->base + TRCCNTCTLRn(i));
-		writel_relaxed(config->cntr_val[i],
+		writel_relaxed(drvdata->cntr_val[i],
 			       drvdata->base + TRCCNTVRn(i));
 	}
 
 	/* Resource selector pair 0 is always implemented and reserved */
-	for (i = 0; i < drvdata->nr_resource * 2; i++)
-		writel_relaxed(config->res_ctrl[i],
+	for (i = 2; i < drvdata->nr_resource * 2; i++)
+		writel_relaxed(drvdata->res_ctrl[i],
 			       drvdata->base + TRCRSCTLRn(i));
 
 	for (i = 0; i < drvdata->nr_ss_cmp; i++) {
-		writel_relaxed(config->ss_ctrl[i],
+		writel_relaxed(drvdata->ss_ctrl[i],
 			       drvdata->base + TRCSSCCRn(i));
-		writel_relaxed(config->ss_status[i],
+		writel_relaxed(drvdata->ss_status[i],
 			       drvdata->base + TRCSSCSRn(i));
-		writel_relaxed(config->ss_pe_cmp[i],
+		writel_relaxed(drvdata->ss_pe_cmp[i],
 			       drvdata->base + TRCSSPCICRn(i));
 	}
 	for (i = 0; i < drvdata->nr_addr_cmp; i++) {
-		writeq_relaxed(config->addr_val[i],
+		writeq_relaxed(drvdata->addr_val[i],
 			       drvdata->base + TRCACVRn(i));
-		writeq_relaxed(config->addr_acc[i],
+		writeq_relaxed(drvdata->addr_acc[i],
 			       drvdata->base + TRCACATRn(i));
 	}
 	for (i = 0; i < drvdata->numcidc; i++)
-		writeq_relaxed(config->ctxid_pid[i],
+		writeq_relaxed(drvdata->ctxid_pid[i],
 			       drvdata->base + TRCCIDCVRn(i));
-	writel_relaxed(config->ctxid_mask0, drvdata->base + TRCCIDCCTLR0);
-	writel_relaxed(config->ctxid_mask1, drvdata->base + TRCCIDCCTLR1);
+	writel_relaxed(drvdata->ctxid_mask0, drvdata->base + TRCCIDCCTLR0);
+	writel_relaxed(drvdata->ctxid_mask1, drvdata->base + TRCCIDCCTLR1);
 
 	for (i = 0; i < drvdata->numvmidc; i++)
-		writeq_relaxed(config->vmid_val[i],
+		writeq_relaxed(drvdata->vmid_val[i],
 			       drvdata->base + TRCVMIDCVRn(i));
-	writel_relaxed(config->vmid_mask0, drvdata->base + TRCVMIDCCTLR0);
-	writel_relaxed(config->vmid_mask1, drvdata->base + TRCVMIDCCTLR1);
+	writel_relaxed(drvdata->vmid_mask0, drvdata->base + TRCVMIDCCTLR0);
+	writel_relaxed(drvdata->vmid_mask1, drvdata->base + TRCVMIDCCTLR1);
 
 	/* Enable the trace unit */
 	writel_relaxed(1, drvdata->base + TRCPRGCTLR);
@@ -193,63 +183,12 @@
 	dev_dbg(drvdata->dev, "cpu: %d enable smp call done\n", drvdata->cpu);
 }
 
-static int etm4_parse_event_config(struct etmv4_drvdata *drvdata,
-				   struct perf_event_attr *attr)
-{
-	struct etmv4_config *config = &drvdata->config;
-
-	if (!attr)
-		return -EINVAL;
-
-	/* Clear configuration from previous run */
-	memset(config, 0, sizeof(struct etmv4_config));
-
-	if (attr->exclude_kernel)
-		config->mode = ETM_MODE_EXCL_KERN;
-
-	if (attr->exclude_user)
-		config->mode = ETM_MODE_EXCL_USER;
-
-	/* Always start from the default config */
-	etm4_set_default(config);
-
-	/*
-	 * By default the tracers are configured to trace the whole address
-	 * range.  Narrow the field only if requested by user space.
-	 */
-	if (config->mode)
-		etm4_config_trace_mode(config);
-
-	/* Go from generic option to ETMv4 specifics */
-	if (attr->config & BIT(ETM_OPT_CYCACC))
-		config->cfg |= ETMv4_MODE_CYCACC;
-	if (attr->config & BIT(ETM_OPT_TS))
-		config->cfg |= ETMv4_MODE_TIMESTAMP;
-
-	return 0;
-}
-
-static int etm4_enable_perf(struct coresight_device *csdev,
-			    struct perf_event_attr *attr)
-{
-	struct etmv4_drvdata *drvdata = dev_get_drvdata(csdev->dev.parent);
-
-	if (WARN_ON_ONCE(drvdata->cpu != smp_processor_id()))
-		return -EINVAL;
-
-	/* Configure the tracer based on the session's specifics */
-	etm4_parse_event_config(drvdata, attr);
-	/* And enable it */
-	etm4_enable_hw(drvdata);
-
-	return 0;
-}
-
-static int etm4_enable_sysfs(struct coresight_device *csdev)
+static int etm4_enable(struct coresight_device *csdev)
 {
 	struct etmv4_drvdata *drvdata = dev_get_drvdata(csdev->dev.parent);
 	int ret;
 
+	pm_runtime_get_sync(drvdata->dev);
 	spin_lock(&drvdata->spinlock);
 
 	/*
@@ -260,46 +199,16 @@
 				       etm4_enable_hw, drvdata, 1);
 	if (ret)
 		goto err;
-
+	drvdata->enable = true;
 	drvdata->sticky_enable = true;
+
 	spin_unlock(&drvdata->spinlock);
 
 	dev_info(drvdata->dev, "ETM tracing enabled\n");
 	return 0;
-
 err:
 	spin_unlock(&drvdata->spinlock);
-	return ret;
-}
-
-static int etm4_enable(struct coresight_device *csdev,
-		       struct perf_event_attr *attr, u32 mode)
-{
-	int ret;
-	u32 val;
-	struct etmv4_drvdata *drvdata = dev_get_drvdata(csdev->dev.parent);
-
-	val = local_cmpxchg(&drvdata->mode, CS_MODE_DISABLED, mode);
-
-	/* Someone is already using the tracer */
-	if (val)
-		return -EBUSY;
-
-	switch (mode) {
-	case CS_MODE_SYSFS:
-		ret = etm4_enable_sysfs(csdev);
-		break;
-	case CS_MODE_PERF:
-		ret = etm4_enable_perf(csdev, attr);
-		break;
-	default:
-		ret = -EINVAL;
-	}
-
-	/* The tracer didn't start */
-	if (ret)
-		local_set(&drvdata->mode, CS_MODE_DISABLED);
-
+	pm_runtime_put(drvdata->dev);
 	return ret;
 }
 
@@ -325,18 +234,7 @@
 	dev_dbg(drvdata->dev, "cpu: %d disable smp call done\n", drvdata->cpu);
 }
 
-static int etm4_disable_perf(struct coresight_device *csdev)
-{
-	struct etmv4_drvdata *drvdata = dev_get_drvdata(csdev->dev.parent);
-
-	if (WARN_ON_ONCE(drvdata->cpu != smp_processor_id()))
-		return -EINVAL;
-
-	etm4_disable_hw(drvdata);
-	return 0;
-}
-
-static void etm4_disable_sysfs(struct coresight_device *csdev)
+static void etm4_disable(struct coresight_device *csdev)
 {
 	struct etmv4_drvdata *drvdata = dev_get_drvdata(csdev->dev.parent);
 
@@ -354,19 +252,1966 @@
 	 * ensures that register writes occur when cpu is powered.
 	 */
 	smp_call_function_single(drvdata->cpu, etm4_disable_hw, drvdata, 1);
+	drvdata->enable = false;
 
 	spin_unlock(&drvdata->spinlock);
 	put_online_cpus();
 
+	pm_runtime_put(drvdata->dev);
+
 	dev_info(drvdata->dev, "ETM tracing disabled\n");
 }
 
-<<<<<<< HEAD
-static void etm4_disable(struct coresight_device *csdev)
-{
-	u32 mode;
-	struct etmv4_drvdata *drvdata = dev_get_drvdata(csdev->dev.parent);
-=======
+static const struct coresight_ops_source etm4_source_ops = {
+	.trace_id	= etm4_trace_id,
+	.enable		= etm4_enable,
+	.disable	= etm4_disable,
+};
+
+static const struct coresight_ops etm4_cs_ops = {
+	.source_ops	= &etm4_source_ops,
+};
+
+static int etm4_set_mode_exclude(struct etmv4_drvdata *drvdata, bool exclude)
+{
+	u8 idx = drvdata->addr_idx;
+
+	/*
+	 * TRCACATRn.TYPE bit[1:0]: type of comparison
+	 * the trace unit performs
+	 */
+	if (BMVAL(drvdata->addr_acc[idx], 0, 1) == ETM_INSTR_ADDR) {
+		if (idx % 2 != 0)
+			return -EINVAL;
+
+		/*
+		 * We are performing instruction address comparison. Set the
+		 * relevant bit of ViewInst Include/Exclude Control register
+		 * for corresponding address comparator pair.
+		 */
+		if (drvdata->addr_type[idx] != ETM_ADDR_TYPE_RANGE ||
+		    drvdata->addr_type[idx + 1] != ETM_ADDR_TYPE_RANGE)
+			return -EINVAL;
+
+		if (exclude == true) {
+			/*
+			 * Set exclude bit and unset the include bit
+			 * corresponding to comparator pair
+			 */
+			drvdata->viiectlr |= BIT(idx / 2 + 16);
+			drvdata->viiectlr &= ~BIT(idx / 2);
+		} else {
+			/*
+			 * Set include bit and unset exclude bit
+			 * corresponding to comparator pair
+			 */
+			drvdata->viiectlr |= BIT(idx / 2);
+			drvdata->viiectlr &= ~BIT(idx / 2 + 16);
+		}
+	}
+	return 0;
+}
+
+static ssize_t nr_pe_cmp_show(struct device *dev,
+			      struct device_attribute *attr,
+			      char *buf)
+{
+	unsigned long val;
+	struct etmv4_drvdata *drvdata = dev_get_drvdata(dev->parent);
+
+	val = drvdata->nr_pe_cmp;
+	return scnprintf(buf, PAGE_SIZE, "%#lx\n", val);
+}
+static DEVICE_ATTR_RO(nr_pe_cmp);
+
+static ssize_t nr_addr_cmp_show(struct device *dev,
+				struct device_attribute *attr,
+				char *buf)
+{
+	unsigned long val;
+	struct etmv4_drvdata *drvdata = dev_get_drvdata(dev->parent);
+
+	val = drvdata->nr_addr_cmp;
+	return scnprintf(buf, PAGE_SIZE, "%#lx\n", val);
+}
+static DEVICE_ATTR_RO(nr_addr_cmp);
+
+static ssize_t nr_cntr_show(struct device *dev,
+			    struct device_attribute *attr,
+			    char *buf)
+{
+	unsigned long val;
+	struct etmv4_drvdata *drvdata = dev_get_drvdata(dev->parent);
+
+	val = drvdata->nr_cntr;
+	return scnprintf(buf, PAGE_SIZE, "%#lx\n", val);
+}
+static DEVICE_ATTR_RO(nr_cntr);
+
+static ssize_t nr_ext_inp_show(struct device *dev,
+			       struct device_attribute *attr,
+			       char *buf)
+{
+	unsigned long val;
+	struct etmv4_drvdata *drvdata = dev_get_drvdata(dev->parent);
+
+	val = drvdata->nr_ext_inp;
+	return scnprintf(buf, PAGE_SIZE, "%#lx\n", val);
+}
+static DEVICE_ATTR_RO(nr_ext_inp);
+
+static ssize_t numcidc_show(struct device *dev,
+			    struct device_attribute *attr,
+			    char *buf)
+{
+	unsigned long val;
+	struct etmv4_drvdata *drvdata = dev_get_drvdata(dev->parent);
+
+	val = drvdata->numcidc;
+	return scnprintf(buf, PAGE_SIZE, "%#lx\n", val);
+}
+static DEVICE_ATTR_RO(numcidc);
+
+static ssize_t numvmidc_show(struct device *dev,
+			     struct device_attribute *attr,
+			     char *buf)
+{
+	unsigned long val;
+	struct etmv4_drvdata *drvdata = dev_get_drvdata(dev->parent);
+
+	val = drvdata->numvmidc;
+	return scnprintf(buf, PAGE_SIZE, "%#lx\n", val);
+}
+static DEVICE_ATTR_RO(numvmidc);
+
+static ssize_t nrseqstate_show(struct device *dev,
+			       struct device_attribute *attr,
+			       char *buf)
+{
+	unsigned long val;
+	struct etmv4_drvdata *drvdata = dev_get_drvdata(dev->parent);
+
+	val = drvdata->nrseqstate;
+	return scnprintf(buf, PAGE_SIZE, "%#lx\n", val);
+}
+static DEVICE_ATTR_RO(nrseqstate);
+
+static ssize_t nr_resource_show(struct device *dev,
+				struct device_attribute *attr,
+				char *buf)
+{
+	unsigned long val;
+	struct etmv4_drvdata *drvdata = dev_get_drvdata(dev->parent);
+
+	val = drvdata->nr_resource;
+	return scnprintf(buf, PAGE_SIZE, "%#lx\n", val);
+}
+static DEVICE_ATTR_RO(nr_resource);
+
+static ssize_t nr_ss_cmp_show(struct device *dev,
+			      struct device_attribute *attr,
+			      char *buf)
+{
+	unsigned long val;
+	struct etmv4_drvdata *drvdata = dev_get_drvdata(dev->parent);
+
+	val = drvdata->nr_ss_cmp;
+	return scnprintf(buf, PAGE_SIZE, "%#lx\n", val);
+}
+static DEVICE_ATTR_RO(nr_ss_cmp);
+
+static ssize_t reset_store(struct device *dev,
+			   struct device_attribute *attr,
+			   const char *buf, size_t size)
+{
+	int i;
+	unsigned long val;
+	struct etmv4_drvdata *drvdata = dev_get_drvdata(dev->parent);
+
+	if (kstrtoul(buf, 16, &val))
+		return -EINVAL;
+
+	spin_lock(&drvdata->spinlock);
+	if (val)
+		drvdata->mode = 0x0;
+
+	/* Disable data tracing: do not trace load and store data transfers */
+	drvdata->mode &= ~(ETM_MODE_LOAD | ETM_MODE_STORE);
+	drvdata->cfg &= ~(BIT(1) | BIT(2));
+
+	/* Disable data value and data address tracing */
+	drvdata->mode &= ~(ETM_MODE_DATA_TRACE_ADDR |
+			   ETM_MODE_DATA_TRACE_VAL);
+	drvdata->cfg &= ~(BIT(16) | BIT(17));
+
+	/* Disable all events tracing */
+	drvdata->eventctrl0 = 0x0;
+	drvdata->eventctrl1 = 0x0;
+
+	/* Disable timestamp event */
+	drvdata->ts_ctrl = 0x0;
+
+	/* Disable stalling */
+	drvdata->stall_ctrl = 0x0;
+
+	/* Reset trace synchronization period  to 2^8 = 256 bytes*/
+	if (drvdata->syncpr == false)
+		drvdata->syncfreq = 0x8;
+
+	/*
+	 * Enable ViewInst to trace everything with start-stop logic in
+	 * started state. ARM recommends start-stop logic is set before
+	 * each trace run.
+	 */
+	drvdata->vinst_ctrl |= BIT(0);
+	if (drvdata->nr_addr_cmp == true) {
+		drvdata->mode |= ETM_MODE_VIEWINST_STARTSTOP;
+		/* SSSTATUS, bit[9] */
+		drvdata->vinst_ctrl |= BIT(9);
+	}
+
+	/* No address range filtering for ViewInst */
+	drvdata->viiectlr = 0x0;
+
+	/* No start-stop filtering for ViewInst */
+	drvdata->vissctlr = 0x0;
+
+	/* Disable seq events */
+	for (i = 0; i < drvdata->nrseqstate-1; i++)
+		drvdata->seq_ctrl[i] = 0x0;
+	drvdata->seq_rst = 0x0;
+	drvdata->seq_state = 0x0;
+
+	/* Disable external input events */
+	drvdata->ext_inp = 0x0;
+
+	drvdata->cntr_idx = 0x0;
+	for (i = 0; i < drvdata->nr_cntr; i++) {
+		drvdata->cntrldvr[i] = 0x0;
+		drvdata->cntr_ctrl[i] = 0x0;
+		drvdata->cntr_val[i] = 0x0;
+	}
+
+	/* Resource selector pair 0 is always implemented and reserved */
+	drvdata->res_idx = 0x2;
+	for (i = 2; i < drvdata->nr_resource * 2; i++)
+		drvdata->res_ctrl[i] = 0x0;
+
+	for (i = 0; i < drvdata->nr_ss_cmp; i++) {
+		drvdata->ss_ctrl[i] = 0x0;
+		drvdata->ss_pe_cmp[i] = 0x0;
+	}
+
+	drvdata->addr_idx = 0x0;
+	for (i = 0; i < drvdata->nr_addr_cmp * 2; i++) {
+		drvdata->addr_val[i] = 0x0;
+		drvdata->addr_acc[i] = 0x0;
+		drvdata->addr_type[i] = ETM_ADDR_TYPE_NONE;
+	}
+
+	drvdata->ctxid_idx = 0x0;
+	for (i = 0; i < drvdata->numcidc; i++) {
+		drvdata->ctxid_pid[i] = 0x0;
+		drvdata->ctxid_vpid[i] = 0x0;
+	}
+
+	drvdata->ctxid_mask0 = 0x0;
+	drvdata->ctxid_mask1 = 0x0;
+
+	drvdata->vmid_idx = 0x0;
+	for (i = 0; i < drvdata->numvmidc; i++)
+		drvdata->vmid_val[i] = 0x0;
+	drvdata->vmid_mask0 = 0x0;
+	drvdata->vmid_mask1 = 0x0;
+
+	drvdata->trcid = drvdata->cpu + 1;
+	spin_unlock(&drvdata->spinlock);
+	return size;
+}
+static DEVICE_ATTR_WO(reset);
+
+static ssize_t mode_show(struct device *dev,
+			 struct device_attribute *attr,
+			 char *buf)
+{
+	unsigned long val;
+	struct etmv4_drvdata *drvdata = dev_get_drvdata(dev->parent);
+
+	val = drvdata->mode;
+	return scnprintf(buf, PAGE_SIZE, "%#lx\n", val);
+}
+
+static ssize_t mode_store(struct device *dev,
+			  struct device_attribute *attr,
+			  const char *buf, size_t size)
+{
+	unsigned long val, mode;
+	struct etmv4_drvdata *drvdata = dev_get_drvdata(dev->parent);
+
+	if (kstrtoul(buf, 16, &val))
+		return -EINVAL;
+
+	spin_lock(&drvdata->spinlock);
+	drvdata->mode = val & ETMv4_MODE_ALL;
+
+	if (drvdata->mode & ETM_MODE_EXCLUDE)
+		etm4_set_mode_exclude(drvdata, true);
+	else
+		etm4_set_mode_exclude(drvdata, false);
+
+	if (drvdata->instrp0 == true) {
+		/* start by clearing instruction P0 field */
+		drvdata->cfg  &= ~(BIT(1) | BIT(2));
+		if (drvdata->mode & ETM_MODE_LOAD)
+			/* 0b01 Trace load instructions as P0 instructions */
+			drvdata->cfg  |= BIT(1);
+		if (drvdata->mode & ETM_MODE_STORE)
+			/* 0b10 Trace store instructions as P0 instructions */
+			drvdata->cfg  |= BIT(2);
+		if (drvdata->mode & ETM_MODE_LOAD_STORE)
+			/*
+			 * 0b11 Trace load and store instructions
+			 * as P0 instructions
+			 */
+			drvdata->cfg  |= BIT(1) | BIT(2);
+	}
+
+	/* bit[3], Branch broadcast mode */
+	if ((drvdata->mode & ETM_MODE_BB) && (drvdata->trcbb == true))
+		drvdata->cfg |= BIT(3);
+	else
+		drvdata->cfg &= ~BIT(3);
+
+	/* bit[4], Cycle counting instruction trace bit */
+	if ((drvdata->mode & ETMv4_MODE_CYCACC) &&
+		(drvdata->trccci == true))
+		drvdata->cfg |= BIT(4);
+	else
+		drvdata->cfg &= ~BIT(4);
+
+	/* bit[6], Context ID tracing bit */
+	if ((drvdata->mode & ETMv4_MODE_CTXID) && (drvdata->ctxid_size))
+		drvdata->cfg |= BIT(6);
+	else
+		drvdata->cfg &= ~BIT(6);
+
+	if ((drvdata->mode & ETM_MODE_VMID) && (drvdata->vmid_size))
+		drvdata->cfg |= BIT(7);
+	else
+		drvdata->cfg &= ~BIT(7);
+
+	/* bits[10:8], Conditional instruction tracing bit */
+	mode = ETM_MODE_COND(drvdata->mode);
+	if (drvdata->trccond == true) {
+		drvdata->cfg &= ~(BIT(8) | BIT(9) | BIT(10));
+		drvdata->cfg |= mode << 8;
+	}
+
+	/* bit[11], Global timestamp tracing bit */
+	if ((drvdata->mode & ETMv4_MODE_TIMESTAMP) && (drvdata->ts_size))
+		drvdata->cfg |= BIT(11);
+	else
+		drvdata->cfg &= ~BIT(11);
+
+	/* bit[12], Return stack enable bit */
+	if ((drvdata->mode & ETM_MODE_RETURNSTACK) &&
+		(drvdata->retstack == true))
+		drvdata->cfg |= BIT(12);
+	else
+		drvdata->cfg &= ~BIT(12);
+
+	/* bits[14:13], Q element enable field */
+	mode = ETM_MODE_QELEM(drvdata->mode);
+	/* start by clearing QE bits */
+	drvdata->cfg &= ~(BIT(13) | BIT(14));
+	/* if supported, Q elements with instruction counts are enabled */
+	if ((mode & BIT(0)) && (drvdata->q_support & BIT(0)))
+		drvdata->cfg |= BIT(13);
+	/*
+	 * if supported, Q elements with and without instruction
+	 * counts are enabled
+	 */
+	if ((mode & BIT(1)) && (drvdata->q_support & BIT(1)))
+		drvdata->cfg |= BIT(14);
+
+	/* bit[11], AMBA Trace Bus (ATB) trigger enable bit */
+	if ((drvdata->mode & ETM_MODE_ATB_TRIGGER) &&
+	    (drvdata->atbtrig == true))
+		drvdata->eventctrl1 |= BIT(11);
+	else
+		drvdata->eventctrl1 &= ~BIT(11);
+
+	/* bit[12], Low-power state behavior override bit */
+	if ((drvdata->mode & ETM_MODE_LPOVERRIDE) &&
+	    (drvdata->lpoverride == true))
+		drvdata->eventctrl1 |= BIT(12);
+	else
+		drvdata->eventctrl1 &= ~BIT(12);
+
+	/* bit[8], Instruction stall bit */
+	if (drvdata->mode & ETM_MODE_ISTALL_EN)
+		drvdata->stall_ctrl |= BIT(8);
+	else
+		drvdata->stall_ctrl &= ~BIT(8);
+
+	/* bit[10], Prioritize instruction trace bit */
+	if (drvdata->mode & ETM_MODE_INSTPRIO)
+		drvdata->stall_ctrl |= BIT(10);
+	else
+		drvdata->stall_ctrl &= ~BIT(10);
+
+	/* bit[13], Trace overflow prevention bit */
+	if ((drvdata->mode & ETM_MODE_NOOVERFLOW) &&
+		(drvdata->nooverflow == true))
+		drvdata->stall_ctrl |= BIT(13);
+	else
+		drvdata->stall_ctrl &= ~BIT(13);
+
+	/* bit[9] Start/stop logic control bit */
+	if (drvdata->mode & ETM_MODE_VIEWINST_STARTSTOP)
+		drvdata->vinst_ctrl |= BIT(9);
+	else
+		drvdata->vinst_ctrl &= ~BIT(9);
+
+	/* bit[10], Whether a trace unit must trace a Reset exception */
+	if (drvdata->mode & ETM_MODE_TRACE_RESET)
+		drvdata->vinst_ctrl |= BIT(10);
+	else
+		drvdata->vinst_ctrl &= ~BIT(10);
+
+	/* bit[11], Whether a trace unit must trace a system error exception */
+	if ((drvdata->mode & ETM_MODE_TRACE_ERR) &&
+		(drvdata->trc_error == true))
+		drvdata->vinst_ctrl |= BIT(11);
+	else
+		drvdata->vinst_ctrl &= ~BIT(11);
+
+	spin_unlock(&drvdata->spinlock);
+	return size;
+}
+static DEVICE_ATTR_RW(mode);
+
+static ssize_t pe_show(struct device *dev,
+		       struct device_attribute *attr,
+		       char *buf)
+{
+	unsigned long val;
+	struct etmv4_drvdata *drvdata = dev_get_drvdata(dev->parent);
+
+	val = drvdata->pe_sel;
+	return scnprintf(buf, PAGE_SIZE, "%#lx\n", val);
+}
+
+static ssize_t pe_store(struct device *dev,
+			struct device_attribute *attr,
+			const char *buf, size_t size)
+{
+	unsigned long val;
+	struct etmv4_drvdata *drvdata = dev_get_drvdata(dev->parent);
+
+	if (kstrtoul(buf, 16, &val))
+		return -EINVAL;
+
+	spin_lock(&drvdata->spinlock);
+	if (val > drvdata->nr_pe) {
+		spin_unlock(&drvdata->spinlock);
+		return -EINVAL;
+	}
+
+	drvdata->pe_sel = val;
+	spin_unlock(&drvdata->spinlock);
+	return size;
+}
+static DEVICE_ATTR_RW(pe);
+
+static ssize_t event_show(struct device *dev,
+			  struct device_attribute *attr,
+			  char *buf)
+{
+	unsigned long val;
+	struct etmv4_drvdata *drvdata = dev_get_drvdata(dev->parent);
+
+	val = drvdata->eventctrl0;
+	return scnprintf(buf, PAGE_SIZE, "%#lx\n", val);
+}
+
+static ssize_t event_store(struct device *dev,
+			   struct device_attribute *attr,
+			   const char *buf, size_t size)
+{
+	unsigned long val;
+	struct etmv4_drvdata *drvdata = dev_get_drvdata(dev->parent);
+
+	if (kstrtoul(buf, 16, &val))
+		return -EINVAL;
+
+	spin_lock(&drvdata->spinlock);
+	switch (drvdata->nr_event) {
+	case 0x0:
+		/* EVENT0, bits[7:0] */
+		drvdata->eventctrl0 = val & 0xFF;
+		break;
+	case 0x1:
+		 /* EVENT1, bits[15:8] */
+		drvdata->eventctrl0 = val & 0xFFFF;
+		break;
+	case 0x2:
+		/* EVENT2, bits[23:16] */
+		drvdata->eventctrl0 = val & 0xFFFFFF;
+		break;
+	case 0x3:
+		/* EVENT3, bits[31:24] */
+		drvdata->eventctrl0 = val;
+		break;
+	default:
+		break;
+	}
+	spin_unlock(&drvdata->spinlock);
+	return size;
+}
+static DEVICE_ATTR_RW(event);
+
+static ssize_t event_instren_show(struct device *dev,
+				  struct device_attribute *attr,
+				  char *buf)
+{
+	unsigned long val;
+	struct etmv4_drvdata *drvdata = dev_get_drvdata(dev->parent);
+
+	val = BMVAL(drvdata->eventctrl1, 0, 3);
+	return scnprintf(buf, PAGE_SIZE, "%#lx\n", val);
+}
+
+static ssize_t event_instren_store(struct device *dev,
+				   struct device_attribute *attr,
+				   const char *buf, size_t size)
+{
+	unsigned long val;
+	struct etmv4_drvdata *drvdata = dev_get_drvdata(dev->parent);
+
+	if (kstrtoul(buf, 16, &val))
+		return -EINVAL;
+
+	spin_lock(&drvdata->spinlock);
+	/* start by clearing all instruction event enable bits */
+	drvdata->eventctrl1 &= ~(BIT(0) | BIT(1) | BIT(2) | BIT(3));
+	switch (drvdata->nr_event) {
+	case 0x0:
+		/* generate Event element for event 1 */
+		drvdata->eventctrl1 |= val & BIT(1);
+		break;
+	case 0x1:
+		/* generate Event element for event 1 and 2 */
+		drvdata->eventctrl1 |= val & (BIT(0) | BIT(1));
+		break;
+	case 0x2:
+		/* generate Event element for event 1, 2 and 3 */
+		drvdata->eventctrl1 |= val & (BIT(0) | BIT(1) | BIT(2));
+		break;
+	case 0x3:
+		/* generate Event element for all 4 events */
+		drvdata->eventctrl1 |= val & 0xF;
+		break;
+	default:
+		break;
+	}
+	spin_unlock(&drvdata->spinlock);
+	return size;
+}
+static DEVICE_ATTR_RW(event_instren);
+
+static ssize_t event_ts_show(struct device *dev,
+			     struct device_attribute *attr,
+			     char *buf)
+{
+	unsigned long val;
+	struct etmv4_drvdata *drvdata = dev_get_drvdata(dev->parent);
+
+	val = drvdata->ts_ctrl;
+	return scnprintf(buf, PAGE_SIZE, "%#lx\n", val);
+}
+
+static ssize_t event_ts_store(struct device *dev,
+			      struct device_attribute *attr,
+			      const char *buf, size_t size)
+{
+	unsigned long val;
+	struct etmv4_drvdata *drvdata = dev_get_drvdata(dev->parent);
+
+	if (kstrtoul(buf, 16, &val))
+		return -EINVAL;
+	if (!drvdata->ts_size)
+		return -EINVAL;
+
+	drvdata->ts_ctrl = val & ETMv4_EVENT_MASK;
+	return size;
+}
+static DEVICE_ATTR_RW(event_ts);
+
+static ssize_t syncfreq_show(struct device *dev,
+			     struct device_attribute *attr,
+			     char *buf)
+{
+	unsigned long val;
+	struct etmv4_drvdata *drvdata = dev_get_drvdata(dev->parent);
+
+	val = drvdata->syncfreq;
+	return scnprintf(buf, PAGE_SIZE, "%#lx\n", val);
+}
+
+static ssize_t syncfreq_store(struct device *dev,
+			      struct device_attribute *attr,
+			      const char *buf, size_t size)
+{
+	unsigned long val;
+	struct etmv4_drvdata *drvdata = dev_get_drvdata(dev->parent);
+
+	if (kstrtoul(buf, 16, &val))
+		return -EINVAL;
+	if (drvdata->syncpr == true)
+		return -EINVAL;
+
+	drvdata->syncfreq = val & ETMv4_SYNC_MASK;
+	return size;
+}
+static DEVICE_ATTR_RW(syncfreq);
+
+static ssize_t cyc_threshold_show(struct device *dev,
+				  struct device_attribute *attr,
+				  char *buf)
+{
+	unsigned long val;
+	struct etmv4_drvdata *drvdata = dev_get_drvdata(dev->parent);
+
+	val = drvdata->ccctlr;
+	return scnprintf(buf, PAGE_SIZE, "%#lx\n", val);
+}
+
+static ssize_t cyc_threshold_store(struct device *dev,
+				   struct device_attribute *attr,
+				   const char *buf, size_t size)
+{
+	unsigned long val;
+	struct etmv4_drvdata *drvdata = dev_get_drvdata(dev->parent);
+
+	if (kstrtoul(buf, 16, &val))
+		return -EINVAL;
+	if (val < drvdata->ccitmin)
+		return -EINVAL;
+
+	drvdata->ccctlr = val & ETM_CYC_THRESHOLD_MASK;
+	return size;
+}
+static DEVICE_ATTR_RW(cyc_threshold);
+
+static ssize_t bb_ctrl_show(struct device *dev,
+			    struct device_attribute *attr,
+			    char *buf)
+{
+	unsigned long val;
+	struct etmv4_drvdata *drvdata = dev_get_drvdata(dev->parent);
+
+	val = drvdata->bb_ctrl;
+	return scnprintf(buf, PAGE_SIZE, "%#lx\n", val);
+}
+
+static ssize_t bb_ctrl_store(struct device *dev,
+			     struct device_attribute *attr,
+			     const char *buf, size_t size)
+{
+	unsigned long val;
+	struct etmv4_drvdata *drvdata = dev_get_drvdata(dev->parent);
+
+	if (kstrtoul(buf, 16, &val))
+		return -EINVAL;
+	if (drvdata->trcbb == false)
+		return -EINVAL;
+	if (!drvdata->nr_addr_cmp)
+		return -EINVAL;
+	/*
+	 * Bit[7:0] selects which address range comparator is used for
+	 * branch broadcast control.
+	 */
+	if (BMVAL(val, 0, 7) > drvdata->nr_addr_cmp)
+		return -EINVAL;
+
+	drvdata->bb_ctrl = val;
+	return size;
+}
+static DEVICE_ATTR_RW(bb_ctrl);
+
+static ssize_t event_vinst_show(struct device *dev,
+				struct device_attribute *attr,
+				char *buf)
+{
+	unsigned long val;
+	struct etmv4_drvdata *drvdata = dev_get_drvdata(dev->parent);
+
+	val = drvdata->vinst_ctrl & ETMv4_EVENT_MASK;
+	return scnprintf(buf, PAGE_SIZE, "%#lx\n", val);
+}
+
+static ssize_t event_vinst_store(struct device *dev,
+				 struct device_attribute *attr,
+				 const char *buf, size_t size)
+{
+	unsigned long val;
+	struct etmv4_drvdata *drvdata = dev_get_drvdata(dev->parent);
+
+	if (kstrtoul(buf, 16, &val))
+		return -EINVAL;
+
+	spin_lock(&drvdata->spinlock);
+	val &= ETMv4_EVENT_MASK;
+	drvdata->vinst_ctrl &= ~ETMv4_EVENT_MASK;
+	drvdata->vinst_ctrl |= val;
+	spin_unlock(&drvdata->spinlock);
+	return size;
+}
+static DEVICE_ATTR_RW(event_vinst);
+
+static ssize_t s_exlevel_vinst_show(struct device *dev,
+				    struct device_attribute *attr,
+				    char *buf)
+{
+	unsigned long val;
+	struct etmv4_drvdata *drvdata = dev_get_drvdata(dev->parent);
+
+	val = BMVAL(drvdata->vinst_ctrl, 16, 19);
+	return scnprintf(buf, PAGE_SIZE, "%#lx\n", val);
+}
+
+static ssize_t s_exlevel_vinst_store(struct device *dev,
+				     struct device_attribute *attr,
+				     const char *buf, size_t size)
+{
+	unsigned long val;
+	struct etmv4_drvdata *drvdata = dev_get_drvdata(dev->parent);
+
+	if (kstrtoul(buf, 16, &val))
+		return -EINVAL;
+
+	spin_lock(&drvdata->spinlock);
+	/* clear all EXLEVEL_S bits (bit[18] is never implemented) */
+	drvdata->vinst_ctrl &= ~(BIT(16) | BIT(17) | BIT(19));
+	/* enable instruction tracing for corresponding exception level */
+	val &= drvdata->s_ex_level;
+	drvdata->vinst_ctrl |= (val << 16);
+	spin_unlock(&drvdata->spinlock);
+	return size;
+}
+static DEVICE_ATTR_RW(s_exlevel_vinst);
+
+static ssize_t ns_exlevel_vinst_show(struct device *dev,
+				     struct device_attribute *attr,
+				     char *buf)
+{
+	unsigned long val;
+	struct etmv4_drvdata *drvdata = dev_get_drvdata(dev->parent);
+
+	/* EXLEVEL_NS, bits[23:20] */
+	val = BMVAL(drvdata->vinst_ctrl, 20, 23);
+	return scnprintf(buf, PAGE_SIZE, "%#lx\n", val);
+}
+
+static ssize_t ns_exlevel_vinst_store(struct device *dev,
+				      struct device_attribute *attr,
+				      const char *buf, size_t size)
+{
+	unsigned long val;
+	struct etmv4_drvdata *drvdata = dev_get_drvdata(dev->parent);
+
+	if (kstrtoul(buf, 16, &val))
+		return -EINVAL;
+
+	spin_lock(&drvdata->spinlock);
+	/* clear EXLEVEL_NS bits (bit[23] is never implemented */
+	drvdata->vinst_ctrl &= ~(BIT(20) | BIT(21) | BIT(22));
+	/* enable instruction tracing for corresponding exception level */
+	val &= drvdata->ns_ex_level;
+	drvdata->vinst_ctrl |= (val << 20);
+	spin_unlock(&drvdata->spinlock);
+	return size;
+}
+static DEVICE_ATTR_RW(ns_exlevel_vinst);
+
+static ssize_t addr_idx_show(struct device *dev,
+			     struct device_attribute *attr,
+			     char *buf)
+{
+	unsigned long val;
+	struct etmv4_drvdata *drvdata = dev_get_drvdata(dev->parent);
+
+	val = drvdata->addr_idx;
+	return scnprintf(buf, PAGE_SIZE, "%#lx\n", val);
+}
+
+static ssize_t addr_idx_store(struct device *dev,
+			      struct device_attribute *attr,
+			      const char *buf, size_t size)
+{
+	unsigned long val;
+	struct etmv4_drvdata *drvdata = dev_get_drvdata(dev->parent);
+
+	if (kstrtoul(buf, 16, &val))
+		return -EINVAL;
+	if (val >= drvdata->nr_addr_cmp * 2)
+		return -EINVAL;
+
+	/*
+	 * Use spinlock to ensure index doesn't change while it gets
+	 * dereferenced multiple times within a spinlock block elsewhere.
+	 */
+	spin_lock(&drvdata->spinlock);
+	drvdata->addr_idx = val;
+	spin_unlock(&drvdata->spinlock);
+	return size;
+}
+static DEVICE_ATTR_RW(addr_idx);
+
+static ssize_t addr_instdatatype_show(struct device *dev,
+				      struct device_attribute *attr,
+				      char *buf)
+{
+	ssize_t len;
+	u8 val, idx;
+	struct etmv4_drvdata *drvdata = dev_get_drvdata(dev->parent);
+
+	spin_lock(&drvdata->spinlock);
+	idx = drvdata->addr_idx;
+	val = BMVAL(drvdata->addr_acc[idx], 0, 1);
+	len = scnprintf(buf, PAGE_SIZE, "%s\n",
+			val == ETM_INSTR_ADDR ? "instr" :
+			(val == ETM_DATA_LOAD_ADDR ? "data_load" :
+			(val == ETM_DATA_STORE_ADDR ? "data_store" :
+			"data_load_store")));
+	spin_unlock(&drvdata->spinlock);
+	return len;
+}
+
+static ssize_t addr_instdatatype_store(struct device *dev,
+				       struct device_attribute *attr,
+				       const char *buf, size_t size)
+{
+	u8 idx;
+	char str[20] = "";
+	struct etmv4_drvdata *drvdata = dev_get_drvdata(dev->parent);
+
+	if (strlen(buf) >= 20)
+		return -EINVAL;
+	if (sscanf(buf, "%s", str) != 1)
+		return -EINVAL;
+
+	spin_lock(&drvdata->spinlock);
+	idx = drvdata->addr_idx;
+	if (!strcmp(str, "instr"))
+		/* TYPE, bits[1:0] */
+		drvdata->addr_acc[idx] &= ~(BIT(0) | BIT(1));
+
+	spin_unlock(&drvdata->spinlock);
+	return size;
+}
+static DEVICE_ATTR_RW(addr_instdatatype);
+
+static ssize_t addr_single_show(struct device *dev,
+				struct device_attribute *attr,
+				char *buf)
+{
+	u8 idx;
+	unsigned long val;
+	struct etmv4_drvdata *drvdata = dev_get_drvdata(dev->parent);
+
+	idx = drvdata->addr_idx;
+	spin_lock(&drvdata->spinlock);
+	if (!(drvdata->addr_type[idx] == ETM_ADDR_TYPE_NONE ||
+	      drvdata->addr_type[idx] == ETM_ADDR_TYPE_SINGLE)) {
+		spin_unlock(&drvdata->spinlock);
+		return -EPERM;
+	}
+	val = (unsigned long)drvdata->addr_val[idx];
+	spin_unlock(&drvdata->spinlock);
+	return scnprintf(buf, PAGE_SIZE, "%#lx\n", val);
+}
+
+static ssize_t addr_single_store(struct device *dev,
+				 struct device_attribute *attr,
+				 const char *buf, size_t size)
+{
+	u8 idx;
+	unsigned long val;
+	struct etmv4_drvdata *drvdata = dev_get_drvdata(dev->parent);
+
+	if (kstrtoul(buf, 16, &val))
+		return -EINVAL;
+
+	spin_lock(&drvdata->spinlock);
+	idx = drvdata->addr_idx;
+	if (!(drvdata->addr_type[idx] == ETM_ADDR_TYPE_NONE ||
+	      drvdata->addr_type[idx] == ETM_ADDR_TYPE_SINGLE)) {
+		spin_unlock(&drvdata->spinlock);
+		return -EPERM;
+	}
+
+	drvdata->addr_val[idx] = (u64)val;
+	drvdata->addr_type[idx] = ETM_ADDR_TYPE_SINGLE;
+	spin_unlock(&drvdata->spinlock);
+	return size;
+}
+static DEVICE_ATTR_RW(addr_single);
+
+static ssize_t addr_range_show(struct device *dev,
+			       struct device_attribute *attr,
+			       char *buf)
+{
+	u8 idx;
+	unsigned long val1, val2;
+	struct etmv4_drvdata *drvdata = dev_get_drvdata(dev->parent);
+
+	spin_lock(&drvdata->spinlock);
+	idx = drvdata->addr_idx;
+	if (idx % 2 != 0) {
+		spin_unlock(&drvdata->spinlock);
+		return -EPERM;
+	}
+	if (!((drvdata->addr_type[idx] == ETM_ADDR_TYPE_NONE &&
+	       drvdata->addr_type[idx + 1] == ETM_ADDR_TYPE_NONE) ||
+	      (drvdata->addr_type[idx] == ETM_ADDR_TYPE_RANGE &&
+	       drvdata->addr_type[idx + 1] == ETM_ADDR_TYPE_RANGE))) {
+		spin_unlock(&drvdata->spinlock);
+		return -EPERM;
+	}
+
+	val1 = (unsigned long)drvdata->addr_val[idx];
+	val2 = (unsigned long)drvdata->addr_val[idx + 1];
+	spin_unlock(&drvdata->spinlock);
+	return scnprintf(buf, PAGE_SIZE, "%#lx %#lx\n", val1, val2);
+}
+
+static ssize_t addr_range_store(struct device *dev,
+				struct device_attribute *attr,
+				const char *buf, size_t size)
+{
+	u8 idx;
+	unsigned long val1, val2;
+	struct etmv4_drvdata *drvdata = dev_get_drvdata(dev->parent);
+
+	if (sscanf(buf, "%lx %lx", &val1, &val2) != 2)
+		return -EINVAL;
+	/* lower address comparator cannot have a higher address value */
+	if (val1 > val2)
+		return -EINVAL;
+
+	spin_lock(&drvdata->spinlock);
+	idx = drvdata->addr_idx;
+	if (idx % 2 != 0) {
+		spin_unlock(&drvdata->spinlock);
+		return -EPERM;
+	}
+
+	if (!((drvdata->addr_type[idx] == ETM_ADDR_TYPE_NONE &&
+	       drvdata->addr_type[idx + 1] == ETM_ADDR_TYPE_NONE) ||
+	      (drvdata->addr_type[idx] == ETM_ADDR_TYPE_RANGE &&
+	       drvdata->addr_type[idx + 1] == ETM_ADDR_TYPE_RANGE))) {
+		spin_unlock(&drvdata->spinlock);
+		return -EPERM;
+	}
+
+	drvdata->addr_val[idx] = (u64)val1;
+	drvdata->addr_type[idx] = ETM_ADDR_TYPE_RANGE;
+	drvdata->addr_val[idx + 1] = (u64)val2;
+	drvdata->addr_type[idx + 1] = ETM_ADDR_TYPE_RANGE;
+	/*
+	 * Program include or exclude control bits for vinst or vdata
+	 * whenever we change addr comparators to ETM_ADDR_TYPE_RANGE
+	 */
+	if (drvdata->mode & ETM_MODE_EXCLUDE)
+		etm4_set_mode_exclude(drvdata, true);
+	else
+		etm4_set_mode_exclude(drvdata, false);
+
+	spin_unlock(&drvdata->spinlock);
+	return size;
+}
+static DEVICE_ATTR_RW(addr_range);
+
+static ssize_t addr_start_show(struct device *dev,
+			       struct device_attribute *attr,
+			       char *buf)
+{
+	u8 idx;
+	unsigned long val;
+	struct etmv4_drvdata *drvdata = dev_get_drvdata(dev->parent);
+
+	spin_lock(&drvdata->spinlock);
+	idx = drvdata->addr_idx;
+
+	if (!(drvdata->addr_type[idx] == ETM_ADDR_TYPE_NONE ||
+	      drvdata->addr_type[idx] == ETM_ADDR_TYPE_START)) {
+		spin_unlock(&drvdata->spinlock);
+		return -EPERM;
+	}
+
+	val = (unsigned long)drvdata->addr_val[idx];
+	spin_unlock(&drvdata->spinlock);
+	return scnprintf(buf, PAGE_SIZE, "%#lx\n", val);
+}
+
+static ssize_t addr_start_store(struct device *dev,
+				struct device_attribute *attr,
+				const char *buf, size_t size)
+{
+	u8 idx;
+	unsigned long val;
+	struct etmv4_drvdata *drvdata = dev_get_drvdata(dev->parent);
+
+	if (kstrtoul(buf, 16, &val))
+		return -EINVAL;
+
+	spin_lock(&drvdata->spinlock);
+	idx = drvdata->addr_idx;
+	if (!drvdata->nr_addr_cmp) {
+		spin_unlock(&drvdata->spinlock);
+		return -EINVAL;
+	}
+	if (!(drvdata->addr_type[idx] == ETM_ADDR_TYPE_NONE ||
+	      drvdata->addr_type[idx] == ETM_ADDR_TYPE_START)) {
+		spin_unlock(&drvdata->spinlock);
+		return -EPERM;
+	}
+
+	drvdata->addr_val[idx] = (u64)val;
+	drvdata->addr_type[idx] = ETM_ADDR_TYPE_START;
+	drvdata->vissctlr |= BIT(idx);
+	/* SSSTATUS, bit[9] - turn on start/stop logic */
+	drvdata->vinst_ctrl |= BIT(9);
+	spin_unlock(&drvdata->spinlock);
+	return size;
+}
+static DEVICE_ATTR_RW(addr_start);
+
+static ssize_t addr_stop_show(struct device *dev,
+			      struct device_attribute *attr,
+			      char *buf)
+{
+	u8 idx;
+	unsigned long val;
+	struct etmv4_drvdata *drvdata = dev_get_drvdata(dev->parent);
+
+	spin_lock(&drvdata->spinlock);
+	idx = drvdata->addr_idx;
+
+	if (!(drvdata->addr_type[idx] == ETM_ADDR_TYPE_NONE ||
+	      drvdata->addr_type[idx] == ETM_ADDR_TYPE_STOP)) {
+		spin_unlock(&drvdata->spinlock);
+		return -EPERM;
+	}
+
+	val = (unsigned long)drvdata->addr_val[idx];
+	spin_unlock(&drvdata->spinlock);
+	return scnprintf(buf, PAGE_SIZE, "%#lx\n", val);
+}
+
+static ssize_t addr_stop_store(struct device *dev,
+			       struct device_attribute *attr,
+			       const char *buf, size_t size)
+{
+	u8 idx;
+	unsigned long val;
+	struct etmv4_drvdata *drvdata = dev_get_drvdata(dev->parent);
+
+	if (kstrtoul(buf, 16, &val))
+		return -EINVAL;
+
+	spin_lock(&drvdata->spinlock);
+	idx = drvdata->addr_idx;
+	if (!drvdata->nr_addr_cmp) {
+		spin_unlock(&drvdata->spinlock);
+		return -EINVAL;
+	}
+	if (!(drvdata->addr_type[idx] == ETM_ADDR_TYPE_NONE ||
+	       drvdata->addr_type[idx] == ETM_ADDR_TYPE_STOP)) {
+		spin_unlock(&drvdata->spinlock);
+		return -EPERM;
+	}
+
+	drvdata->addr_val[idx] = (u64)val;
+	drvdata->addr_type[idx] = ETM_ADDR_TYPE_STOP;
+	drvdata->vissctlr |= BIT(idx + 16);
+	/* SSSTATUS, bit[9] - turn on start/stop logic */
+	drvdata->vinst_ctrl |= BIT(9);
+	spin_unlock(&drvdata->spinlock);
+	return size;
+}
+static DEVICE_ATTR_RW(addr_stop);
+
+static ssize_t addr_ctxtype_show(struct device *dev,
+				 struct device_attribute *attr,
+				 char *buf)
+{
+	ssize_t len;
+	u8 idx, val;
+	struct etmv4_drvdata *drvdata = dev_get_drvdata(dev->parent);
+
+	spin_lock(&drvdata->spinlock);
+	idx = drvdata->addr_idx;
+	/* CONTEXTTYPE, bits[3:2] */
+	val = BMVAL(drvdata->addr_acc[idx], 2, 3);
+	len = scnprintf(buf, PAGE_SIZE, "%s\n", val == ETM_CTX_NONE ? "none" :
+			(val == ETM_CTX_CTXID ? "ctxid" :
+			(val == ETM_CTX_VMID ? "vmid" : "all")));
+	spin_unlock(&drvdata->spinlock);
+	return len;
+}
+
+static ssize_t addr_ctxtype_store(struct device *dev,
+				  struct device_attribute *attr,
+				  const char *buf, size_t size)
+{
+	u8 idx;
+	char str[10] = "";
+	struct etmv4_drvdata *drvdata = dev_get_drvdata(dev->parent);
+
+	if (strlen(buf) >= 10)
+		return -EINVAL;
+	if (sscanf(buf, "%s", str) != 1)
+		return -EINVAL;
+
+	spin_lock(&drvdata->spinlock);
+	idx = drvdata->addr_idx;
+	if (!strcmp(str, "none"))
+		/* start by clearing context type bits */
+		drvdata->addr_acc[idx] &= ~(BIT(2) | BIT(3));
+	else if (!strcmp(str, "ctxid")) {
+		/* 0b01 The trace unit performs a Context ID */
+		if (drvdata->numcidc) {
+			drvdata->addr_acc[idx] |= BIT(2);
+			drvdata->addr_acc[idx] &= ~BIT(3);
+		}
+	} else if (!strcmp(str, "vmid")) {
+		/* 0b10 The trace unit performs a VMID */
+		if (drvdata->numvmidc) {
+			drvdata->addr_acc[idx] &= ~BIT(2);
+			drvdata->addr_acc[idx] |= BIT(3);
+		}
+	} else if (!strcmp(str, "all")) {
+		/*
+		 * 0b11 The trace unit performs a Context ID
+		 * comparison and a VMID
+		 */
+		if (drvdata->numcidc)
+			drvdata->addr_acc[idx] |= BIT(2);
+		if (drvdata->numvmidc)
+			drvdata->addr_acc[idx] |= BIT(3);
+	}
+	spin_unlock(&drvdata->spinlock);
+	return size;
+}
+static DEVICE_ATTR_RW(addr_ctxtype);
+
+static ssize_t addr_context_show(struct device *dev,
+				 struct device_attribute *attr,
+				 char *buf)
+{
+	u8 idx;
+	unsigned long val;
+	struct etmv4_drvdata *drvdata = dev_get_drvdata(dev->parent);
+
+	spin_lock(&drvdata->spinlock);
+	idx = drvdata->addr_idx;
+	/* context ID comparator bits[6:4] */
+	val = BMVAL(drvdata->addr_acc[idx], 4, 6);
+	spin_unlock(&drvdata->spinlock);
+	return scnprintf(buf, PAGE_SIZE, "%#lx\n", val);
+}
+
+static ssize_t addr_context_store(struct device *dev,
+				  struct device_attribute *attr,
+				  const char *buf, size_t size)
+{
+	u8 idx;
+	unsigned long val;
+	struct etmv4_drvdata *drvdata = dev_get_drvdata(dev->parent);
+
+	if (kstrtoul(buf, 16, &val))
+		return -EINVAL;
+	if ((drvdata->numcidc <= 1) && (drvdata->numvmidc <= 1))
+		return -EINVAL;
+	if (val >=  (drvdata->numcidc >= drvdata->numvmidc ?
+		     drvdata->numcidc : drvdata->numvmidc))
+		return -EINVAL;
+
+	spin_lock(&drvdata->spinlock);
+	idx = drvdata->addr_idx;
+	/* clear context ID comparator bits[6:4] */
+	drvdata->addr_acc[idx] &= ~(BIT(4) | BIT(5) | BIT(6));
+	drvdata->addr_acc[idx] |= (val << 4);
+	spin_unlock(&drvdata->spinlock);
+	return size;
+}
+static DEVICE_ATTR_RW(addr_context);
+
+static ssize_t seq_idx_show(struct device *dev,
+			    struct device_attribute *attr,
+			    char *buf)
+{
+	unsigned long val;
+	struct etmv4_drvdata *drvdata = dev_get_drvdata(dev->parent);
+
+	val = drvdata->seq_idx;
+	return scnprintf(buf, PAGE_SIZE, "%#lx\n", val);
+}
+
+static ssize_t seq_idx_store(struct device *dev,
+			     struct device_attribute *attr,
+			     const char *buf, size_t size)
+{
+	unsigned long val;
+	struct etmv4_drvdata *drvdata = dev_get_drvdata(dev->parent);
+
+	if (kstrtoul(buf, 16, &val))
+		return -EINVAL;
+	if (val >= drvdata->nrseqstate - 1)
+		return -EINVAL;
+
+	/*
+	 * Use spinlock to ensure index doesn't change while it gets
+	 * dereferenced multiple times within a spinlock block elsewhere.
+	 */
+	spin_lock(&drvdata->spinlock);
+	drvdata->seq_idx = val;
+	spin_unlock(&drvdata->spinlock);
+	return size;
+}
+static DEVICE_ATTR_RW(seq_idx);
+
+static ssize_t seq_state_show(struct device *dev,
+			      struct device_attribute *attr,
+			      char *buf)
+{
+	unsigned long val;
+	struct etmv4_drvdata *drvdata = dev_get_drvdata(dev->parent);
+
+	val = drvdata->seq_state;
+	return scnprintf(buf, PAGE_SIZE, "%#lx\n", val);
+}
+
+static ssize_t seq_state_store(struct device *dev,
+			       struct device_attribute *attr,
+			       const char *buf, size_t size)
+{
+	unsigned long val;
+	struct etmv4_drvdata *drvdata = dev_get_drvdata(dev->parent);
+
+	if (kstrtoul(buf, 16, &val))
+		return -EINVAL;
+	if (val >= drvdata->nrseqstate)
+		return -EINVAL;
+
+	drvdata->seq_state = val;
+	return size;
+}
+static DEVICE_ATTR_RW(seq_state);
+
+static ssize_t seq_event_show(struct device *dev,
+			      struct device_attribute *attr,
+			      char *buf)
+{
+	u8 idx;
+	unsigned long val;
+	struct etmv4_drvdata *drvdata = dev_get_drvdata(dev->parent);
+
+	spin_lock(&drvdata->spinlock);
+	idx = drvdata->seq_idx;
+	val = drvdata->seq_ctrl[idx];
+	spin_unlock(&drvdata->spinlock);
+	return scnprintf(buf, PAGE_SIZE, "%#lx\n", val);
+}
+
+static ssize_t seq_event_store(struct device *dev,
+			       struct device_attribute *attr,
+			       const char *buf, size_t size)
+{
+	u8 idx;
+	unsigned long val;
+	struct etmv4_drvdata *drvdata = dev_get_drvdata(dev->parent);
+
+	if (kstrtoul(buf, 16, &val))
+		return -EINVAL;
+
+	spin_lock(&drvdata->spinlock);
+	idx = drvdata->seq_idx;
+	/* RST, bits[7:0] */
+	drvdata->seq_ctrl[idx] = val & 0xFF;
+	spin_unlock(&drvdata->spinlock);
+	return size;
+}
+static DEVICE_ATTR_RW(seq_event);
+
+static ssize_t seq_reset_event_show(struct device *dev,
+				    struct device_attribute *attr,
+				    char *buf)
+{
+	unsigned long val;
+	struct etmv4_drvdata *drvdata = dev_get_drvdata(dev->parent);
+
+	val = drvdata->seq_rst;
+	return scnprintf(buf, PAGE_SIZE, "%#lx\n", val);
+}
+
+static ssize_t seq_reset_event_store(struct device *dev,
+				     struct device_attribute *attr,
+				     const char *buf, size_t size)
+{
+	unsigned long val;
+	struct etmv4_drvdata *drvdata = dev_get_drvdata(dev->parent);
+
+	if (kstrtoul(buf, 16, &val))
+		return -EINVAL;
+	if (!(drvdata->nrseqstate))
+		return -EINVAL;
+
+	drvdata->seq_rst = val & ETMv4_EVENT_MASK;
+	return size;
+}
+static DEVICE_ATTR_RW(seq_reset_event);
+
+static ssize_t cntr_idx_show(struct device *dev,
+			     struct device_attribute *attr,
+			     char *buf)
+{
+	unsigned long val;
+	struct etmv4_drvdata *drvdata = dev_get_drvdata(dev->parent);
+
+	val = drvdata->cntr_idx;
+	return scnprintf(buf, PAGE_SIZE, "%#lx\n", val);
+}
+
+static ssize_t cntr_idx_store(struct device *dev,
+			      struct device_attribute *attr,
+			      const char *buf, size_t size)
+{
+	unsigned long val;
+	struct etmv4_drvdata *drvdata = dev_get_drvdata(dev->parent);
+
+	if (kstrtoul(buf, 16, &val))
+		return -EINVAL;
+	if (val >= drvdata->nr_cntr)
+		return -EINVAL;
+
+	/*
+	 * Use spinlock to ensure index doesn't change while it gets
+	 * dereferenced multiple times within a spinlock block elsewhere.
+	 */
+	spin_lock(&drvdata->spinlock);
+	drvdata->cntr_idx = val;
+	spin_unlock(&drvdata->spinlock);
+	return size;
+}
+static DEVICE_ATTR_RW(cntr_idx);
+
+static ssize_t cntrldvr_show(struct device *dev,
+			     struct device_attribute *attr,
+			     char *buf)
+{
+	u8 idx;
+	unsigned long val;
+	struct etmv4_drvdata *drvdata = dev_get_drvdata(dev->parent);
+
+	spin_lock(&drvdata->spinlock);
+	idx = drvdata->cntr_idx;
+	val = drvdata->cntrldvr[idx];
+	spin_unlock(&drvdata->spinlock);
+	return scnprintf(buf, PAGE_SIZE, "%#lx\n", val);
+}
+
+static ssize_t cntrldvr_store(struct device *dev,
+			      struct device_attribute *attr,
+			      const char *buf, size_t size)
+{
+	u8 idx;
+	unsigned long val;
+	struct etmv4_drvdata *drvdata = dev_get_drvdata(dev->parent);
+
+	if (kstrtoul(buf, 16, &val))
+		return -EINVAL;
+	if (val > ETM_CNTR_MAX_VAL)
+		return -EINVAL;
+
+	spin_lock(&drvdata->spinlock);
+	idx = drvdata->cntr_idx;
+	drvdata->cntrldvr[idx] = val;
+	spin_unlock(&drvdata->spinlock);
+	return size;
+}
+static DEVICE_ATTR_RW(cntrldvr);
+
+static ssize_t cntr_val_show(struct device *dev,
+			     struct device_attribute *attr,
+			     char *buf)
+{
+	u8 idx;
+	unsigned long val;
+	struct etmv4_drvdata *drvdata = dev_get_drvdata(dev->parent);
+
+	spin_lock(&drvdata->spinlock);
+	idx = drvdata->cntr_idx;
+	val = drvdata->cntr_val[idx];
+	spin_unlock(&drvdata->spinlock);
+	return scnprintf(buf, PAGE_SIZE, "%#lx\n", val);
+}
+
+static ssize_t cntr_val_store(struct device *dev,
+			      struct device_attribute *attr,
+			      const char *buf, size_t size)
+{
+	u8 idx;
+	unsigned long val;
+	struct etmv4_drvdata *drvdata = dev_get_drvdata(dev->parent);
+
+	if (kstrtoul(buf, 16, &val))
+		return -EINVAL;
+	if (val > ETM_CNTR_MAX_VAL)
+		return -EINVAL;
+
+	spin_lock(&drvdata->spinlock);
+	idx = drvdata->cntr_idx;
+	drvdata->cntr_val[idx] = val;
+	spin_unlock(&drvdata->spinlock);
+	return size;
+}
+static DEVICE_ATTR_RW(cntr_val);
+
+static ssize_t cntr_ctrl_show(struct device *dev,
+			      struct device_attribute *attr,
+			      char *buf)
+{
+	u8 idx;
+	unsigned long val;
+	struct etmv4_drvdata *drvdata = dev_get_drvdata(dev->parent);
+
+	spin_lock(&drvdata->spinlock);
+	idx = drvdata->cntr_idx;
+	val = drvdata->cntr_ctrl[idx];
+	spin_unlock(&drvdata->spinlock);
+	return scnprintf(buf, PAGE_SIZE, "%#lx\n", val);
+}
+
+static ssize_t cntr_ctrl_store(struct device *dev,
+			       struct device_attribute *attr,
+			       const char *buf, size_t size)
+{
+	u8 idx;
+	unsigned long val;
+	struct etmv4_drvdata *drvdata = dev_get_drvdata(dev->parent);
+
+	if (kstrtoul(buf, 16, &val))
+		return -EINVAL;
+
+	spin_lock(&drvdata->spinlock);
+	idx = drvdata->cntr_idx;
+	drvdata->cntr_ctrl[idx] = val;
+	spin_unlock(&drvdata->spinlock);
+	return size;
+}
+static DEVICE_ATTR_RW(cntr_ctrl);
+
+static ssize_t res_idx_show(struct device *dev,
+			    struct device_attribute *attr,
+			    char *buf)
+{
+	unsigned long val;
+	struct etmv4_drvdata *drvdata = dev_get_drvdata(dev->parent);
+
+	val = drvdata->res_idx;
+	return scnprintf(buf, PAGE_SIZE, "%#lx\n", val);
+}
+
+static ssize_t res_idx_store(struct device *dev,
+			     struct device_attribute *attr,
+			     const char *buf, size_t size)
+{
+	unsigned long val;
+	struct etmv4_drvdata *drvdata = dev_get_drvdata(dev->parent);
+
+	if (kstrtoul(buf, 16, &val))
+		return -EINVAL;
+	/* Resource selector pair 0 is always implemented and reserved */
+	if (val < 2 || val >= drvdata->nr_resource * 2)
+		return -EINVAL;
+
+	/*
+	 * Use spinlock to ensure index doesn't change while it gets
+	 * dereferenced multiple times within a spinlock block elsewhere.
+	 */
+	spin_lock(&drvdata->spinlock);
+	drvdata->res_idx = val;
+	spin_unlock(&drvdata->spinlock);
+	return size;
+}
+static DEVICE_ATTR_RW(res_idx);
+
+static ssize_t res_ctrl_show(struct device *dev,
+			     struct device_attribute *attr,
+			     char *buf)
+{
+	u8 idx;
+	unsigned long val;
+	struct etmv4_drvdata *drvdata = dev_get_drvdata(dev->parent);
+
+	spin_lock(&drvdata->spinlock);
+	idx = drvdata->res_idx;
+	val = drvdata->res_ctrl[idx];
+	spin_unlock(&drvdata->spinlock);
+	return scnprintf(buf, PAGE_SIZE, "%#lx\n", val);
+}
+
+static ssize_t res_ctrl_store(struct device *dev,
+			      struct device_attribute *attr,
+			      const char *buf, size_t size)
+{
+	u8 idx;
+	unsigned long val;
+	struct etmv4_drvdata *drvdata = dev_get_drvdata(dev->parent);
+
+	if (kstrtoul(buf, 16, &val))
+		return -EINVAL;
+
+	spin_lock(&drvdata->spinlock);
+	idx = drvdata->res_idx;
+	/* For odd idx pair inversal bit is RES0 */
+	if (idx % 2 != 0)
+		/* PAIRINV, bit[21] */
+		val &= ~BIT(21);
+	drvdata->res_ctrl[idx] = val;
+	spin_unlock(&drvdata->spinlock);
+	return size;
+}
+static DEVICE_ATTR_RW(res_ctrl);
+
+static ssize_t ctxid_idx_show(struct device *dev,
+			      struct device_attribute *attr,
+			      char *buf)
+{
+	unsigned long val;
+	struct etmv4_drvdata *drvdata = dev_get_drvdata(dev->parent);
+
+	val = drvdata->ctxid_idx;
+	return scnprintf(buf, PAGE_SIZE, "%#lx\n", val);
+}
+
+static ssize_t ctxid_idx_store(struct device *dev,
+			       struct device_attribute *attr,
+			       const char *buf, size_t size)
+{
+	unsigned long val;
+	struct etmv4_drvdata *drvdata = dev_get_drvdata(dev->parent);
+
+	if (kstrtoul(buf, 16, &val))
+		return -EINVAL;
+	if (val >= drvdata->numcidc)
+		return -EINVAL;
+
+	/*
+	 * Use spinlock to ensure index doesn't change while it gets
+	 * dereferenced multiple times within a spinlock block elsewhere.
+	 */
+	spin_lock(&drvdata->spinlock);
+	drvdata->ctxid_idx = val;
+	spin_unlock(&drvdata->spinlock);
+	return size;
+}
+static DEVICE_ATTR_RW(ctxid_idx);
+
+static ssize_t ctxid_pid_show(struct device *dev,
+			      struct device_attribute *attr,
+			      char *buf)
+{
+	u8 idx;
+	unsigned long val;
+	struct etmv4_drvdata *drvdata = dev_get_drvdata(dev->parent);
+
+	spin_lock(&drvdata->spinlock);
+	idx = drvdata->ctxid_idx;
+	val = (unsigned long)drvdata->ctxid_vpid[idx];
+	spin_unlock(&drvdata->spinlock);
+	return scnprintf(buf, PAGE_SIZE, "%#lx\n", val);
+}
+
+static ssize_t ctxid_pid_store(struct device *dev,
+			       struct device_attribute *attr,
+			       const char *buf, size_t size)
+{
+	u8 idx;
+	unsigned long vpid, pid;
+	struct etmv4_drvdata *drvdata = dev_get_drvdata(dev->parent);
+
+	/*
+	 * only implemented when ctxid tracing is enabled, i.e. at least one
+	 * ctxid comparator is implemented and ctxid is greater than 0 bits
+	 * in length
+	 */
+	if (!drvdata->ctxid_size || !drvdata->numcidc)
+		return -EINVAL;
+	if (kstrtoul(buf, 16, &vpid))
+		return -EINVAL;
+
+	pid = coresight_vpid_to_pid(vpid);
+
+	spin_lock(&drvdata->spinlock);
+	idx = drvdata->ctxid_idx;
+	drvdata->ctxid_pid[idx] = (u64)pid;
+	drvdata->ctxid_vpid[idx] = (u64)vpid;
+	spin_unlock(&drvdata->spinlock);
+	return size;
+}
+static DEVICE_ATTR_RW(ctxid_pid);
+
+static ssize_t ctxid_masks_show(struct device *dev,
+				struct device_attribute *attr,
+				char *buf)
+{
+	unsigned long val1, val2;
+	struct etmv4_drvdata *drvdata = dev_get_drvdata(dev->parent);
+
+	spin_lock(&drvdata->spinlock);
+	val1 = drvdata->ctxid_mask0;
+	val2 = drvdata->ctxid_mask1;
+	spin_unlock(&drvdata->spinlock);
+	return scnprintf(buf, PAGE_SIZE, "%#lx %#lx\n", val1, val2);
+}
+
+static ssize_t ctxid_masks_store(struct device *dev,
+				struct device_attribute *attr,
+				const char *buf, size_t size)
+{
+	u8 i, j, maskbyte;
+	unsigned long val1, val2, mask;
+	struct etmv4_drvdata *drvdata = dev_get_drvdata(dev->parent);
+
+	/*
+	 * only implemented when ctxid tracing is enabled, i.e. at least one
+	 * ctxid comparator is implemented and ctxid is greater than 0 bits
+	 * in length
+	 */
+	if (!drvdata->ctxid_size || !drvdata->numcidc)
+		return -EINVAL;
+	if (sscanf(buf, "%lx %lx", &val1, &val2) != 2)
+		return -EINVAL;
+
+	spin_lock(&drvdata->spinlock);
+	/*
+	 * each byte[0..3] controls mask value applied to ctxid
+	 * comparator[0..3]
+	 */
+	switch (drvdata->numcidc) {
+	case 0x1:
+		/* COMP0, bits[7:0] */
+		drvdata->ctxid_mask0 = val1 & 0xFF;
+		break;
+	case 0x2:
+		/* COMP1, bits[15:8] */
+		drvdata->ctxid_mask0 = val1 & 0xFFFF;
+		break;
+	case 0x3:
+		/* COMP2, bits[23:16] */
+		drvdata->ctxid_mask0 = val1 & 0xFFFFFF;
+		break;
+	case 0x4:
+		 /* COMP3, bits[31:24] */
+		drvdata->ctxid_mask0 = val1;
+		break;
+	case 0x5:
+		/* COMP4, bits[7:0] */
+		drvdata->ctxid_mask0 = val1;
+		drvdata->ctxid_mask1 = val2 & 0xFF;
+		break;
+	case 0x6:
+		/* COMP5, bits[15:8] */
+		drvdata->ctxid_mask0 = val1;
+		drvdata->ctxid_mask1 = val2 & 0xFFFF;
+		break;
+	case 0x7:
+		/* COMP6, bits[23:16] */
+		drvdata->ctxid_mask0 = val1;
+		drvdata->ctxid_mask1 = val2 & 0xFFFFFF;
+		break;
+	case 0x8:
+		/* COMP7, bits[31:24] */
+		drvdata->ctxid_mask0 = val1;
+		drvdata->ctxid_mask1 = val2;
+		break;
+	default:
+		break;
+	}
+	/*
+	 * If software sets a mask bit to 1, it must program relevant byte
+	 * of ctxid comparator value 0x0, otherwise behavior is unpredictable.
+	 * For example, if bit[3] of ctxid_mask0 is 1, we must clear bits[31:24]
+	 * of ctxid comparator0 value (corresponding to byte 0) register.
+	 */
+	mask = drvdata->ctxid_mask0;
+	for (i = 0; i < drvdata->numcidc; i++) {
+		/* mask value of corresponding ctxid comparator */
+		maskbyte = mask & ETMv4_EVENT_MASK;
+		/*
+		 * each bit corresponds to a byte of respective ctxid comparator
+		 * value register
+		 */
+		for (j = 0; j < 8; j++) {
+			if (maskbyte & 1)
+				drvdata->ctxid_pid[i] &= ~(0xFF << (j * 8));
+			maskbyte >>= 1;
+		}
+		/* Select the next ctxid comparator mask value */
+		if (i == 3)
+			/* ctxid comparators[4-7] */
+			mask = drvdata->ctxid_mask1;
+		else
+			mask >>= 0x8;
+	}
+
+	spin_unlock(&drvdata->spinlock);
+	return size;
+}
+static DEVICE_ATTR_RW(ctxid_masks);
+
+static ssize_t vmid_idx_show(struct device *dev,
+			     struct device_attribute *attr,
+			     char *buf)
+{
+	unsigned long val;
+	struct etmv4_drvdata *drvdata = dev_get_drvdata(dev->parent);
+
+	val = drvdata->vmid_idx;
+	return scnprintf(buf, PAGE_SIZE, "%#lx\n", val);
+}
+
+static ssize_t vmid_idx_store(struct device *dev,
+			      struct device_attribute *attr,
+			      const char *buf, size_t size)
+{
+	unsigned long val;
+	struct etmv4_drvdata *drvdata = dev_get_drvdata(dev->parent);
+
+	if (kstrtoul(buf, 16, &val))
+		return -EINVAL;
+	if (val >= drvdata->numvmidc)
+		return -EINVAL;
+
+	/*
+	 * Use spinlock to ensure index doesn't change while it gets
+	 * dereferenced multiple times within a spinlock block elsewhere.
+	 */
+	spin_lock(&drvdata->spinlock);
+	drvdata->vmid_idx = val;
+	spin_unlock(&drvdata->spinlock);
+	return size;
+}
+static DEVICE_ATTR_RW(vmid_idx);
+
+static ssize_t vmid_val_show(struct device *dev,
+			     struct device_attribute *attr,
+			     char *buf)
+{
+	unsigned long val;
+	struct etmv4_drvdata *drvdata = dev_get_drvdata(dev->parent);
+
+	val = (unsigned long)drvdata->vmid_val[drvdata->vmid_idx];
+	return scnprintf(buf, PAGE_SIZE, "%#lx\n", val);
+}
+
+static ssize_t vmid_val_store(struct device *dev,
+			      struct device_attribute *attr,
+			      const char *buf, size_t size)
+{
+	unsigned long val;
+	struct etmv4_drvdata *drvdata = dev_get_drvdata(dev->parent);
+
+	/*
+	 * only implemented when vmid tracing is enabled, i.e. at least one
+	 * vmid comparator is implemented and at least 8 bit vmid size
+	 */
+	if (!drvdata->vmid_size || !drvdata->numvmidc)
+		return -EINVAL;
+	if (kstrtoul(buf, 16, &val))
+		return -EINVAL;
+
+	spin_lock(&drvdata->spinlock);
+	drvdata->vmid_val[drvdata->vmid_idx] = (u64)val;
+	spin_unlock(&drvdata->spinlock);
+	return size;
+}
+static DEVICE_ATTR_RW(vmid_val);
+
+static ssize_t vmid_masks_show(struct device *dev,
+			       struct device_attribute *attr, char *buf)
+{
+	unsigned long val1, val2;
+	struct etmv4_drvdata *drvdata = dev_get_drvdata(dev->parent);
+
+	spin_lock(&drvdata->spinlock);
+	val1 = drvdata->vmid_mask0;
+	val2 = drvdata->vmid_mask1;
+	spin_unlock(&drvdata->spinlock);
+	return scnprintf(buf, PAGE_SIZE, "%#lx %#lx\n", val1, val2);
+}
+
+static ssize_t vmid_masks_store(struct device *dev,
+				struct device_attribute *attr,
+				const char *buf, size_t size)
+{
+	u8 i, j, maskbyte;
+	unsigned long val1, val2, mask;
+	struct etmv4_drvdata *drvdata = dev_get_drvdata(dev->parent);
+	/*
+	 * only implemented when vmid tracing is enabled, i.e. at least one
+	 * vmid comparator is implemented and at least 8 bit vmid size
+	 */
+	if (!drvdata->vmid_size || !drvdata->numvmidc)
+		return -EINVAL;
+	if (sscanf(buf, "%lx %lx", &val1, &val2) != 2)
+		return -EINVAL;
+
+	spin_lock(&drvdata->spinlock);
+
+	/*
+	 * each byte[0..3] controls mask value applied to vmid
+	 * comparator[0..3]
+	 */
+	switch (drvdata->numvmidc) {
+	case 0x1:
+		/* COMP0, bits[7:0] */
+		drvdata->vmid_mask0 = val1 & 0xFF;
+		break;
+	case 0x2:
+		/* COMP1, bits[15:8] */
+		drvdata->vmid_mask0 = val1 & 0xFFFF;
+		break;
+	case 0x3:
+		/* COMP2, bits[23:16] */
+		drvdata->vmid_mask0 = val1 & 0xFFFFFF;
+		break;
+	case 0x4:
+		/* COMP3, bits[31:24] */
+		drvdata->vmid_mask0 = val1;
+		break;
+	case 0x5:
+		/* COMP4, bits[7:0] */
+		drvdata->vmid_mask0 = val1;
+		drvdata->vmid_mask1 = val2 & 0xFF;
+		break;
+	case 0x6:
+		/* COMP5, bits[15:8] */
+		drvdata->vmid_mask0 = val1;
+		drvdata->vmid_mask1 = val2 & 0xFFFF;
+		break;
+	case 0x7:
+		/* COMP6, bits[23:16] */
+		drvdata->vmid_mask0 = val1;
+		drvdata->vmid_mask1 = val2 & 0xFFFFFF;
+		break;
+	case 0x8:
+		/* COMP7, bits[31:24] */
+		drvdata->vmid_mask0 = val1;
+		drvdata->vmid_mask1 = val2;
+		break;
+	default:
+		break;
+	}
+
+	/*
+	 * If software sets a mask bit to 1, it must program relevant byte
+	 * of vmid comparator value 0x0, otherwise behavior is unpredictable.
+	 * For example, if bit[3] of vmid_mask0 is 1, we must clear bits[31:24]
+	 * of vmid comparator0 value (corresponding to byte 0) register.
+	 */
+	mask = drvdata->vmid_mask0;
+	for (i = 0; i < drvdata->numvmidc; i++) {
+		/* mask value of corresponding vmid comparator */
+		maskbyte = mask & ETMv4_EVENT_MASK;
+		/*
+		 * each bit corresponds to a byte of respective vmid comparator
+		 * value register
+		 */
+		for (j = 0; j < 8; j++) {
+			if (maskbyte & 1)
+				drvdata->vmid_val[i] &= ~(0xFF << (j * 8));
+			maskbyte >>= 1;
+		}
+		/* Select the next vmid comparator mask value */
+		if (i == 3)
+			/* vmid comparators[4-7] */
+			mask = drvdata->vmid_mask1;
+		else
+			mask >>= 0x8;
+	}
+	spin_unlock(&drvdata->spinlock);
+	return size;
+}
+static DEVICE_ATTR_RW(vmid_masks);
+
+static ssize_t cpu_show(struct device *dev,
+			struct device_attribute *attr, char *buf)
+{
+	int val;
+	struct etmv4_drvdata *drvdata = dev_get_drvdata(dev->parent);
+
+	val = drvdata->cpu;
+	return scnprintf(buf, PAGE_SIZE, "%d\n", val);
+
+}
+static DEVICE_ATTR_RO(cpu);
+
+static struct attribute *coresight_etmv4_attrs[] = {
+	&dev_attr_nr_pe_cmp.attr,
+	&dev_attr_nr_addr_cmp.attr,
+	&dev_attr_nr_cntr.attr,
+	&dev_attr_nr_ext_inp.attr,
+	&dev_attr_numcidc.attr,
+	&dev_attr_numvmidc.attr,
+	&dev_attr_nrseqstate.attr,
+	&dev_attr_nr_resource.attr,
+	&dev_attr_nr_ss_cmp.attr,
+	&dev_attr_reset.attr,
+	&dev_attr_mode.attr,
+	&dev_attr_pe.attr,
+	&dev_attr_event.attr,
+	&dev_attr_event_instren.attr,
+	&dev_attr_event_ts.attr,
+	&dev_attr_syncfreq.attr,
+	&dev_attr_cyc_threshold.attr,
+	&dev_attr_bb_ctrl.attr,
+	&dev_attr_event_vinst.attr,
+	&dev_attr_s_exlevel_vinst.attr,
+	&dev_attr_ns_exlevel_vinst.attr,
+	&dev_attr_addr_idx.attr,
+	&dev_attr_addr_instdatatype.attr,
+	&dev_attr_addr_single.attr,
+	&dev_attr_addr_range.attr,
+	&dev_attr_addr_start.attr,
+	&dev_attr_addr_stop.attr,
+	&dev_attr_addr_ctxtype.attr,
+	&dev_attr_addr_context.attr,
+	&dev_attr_seq_idx.attr,
+	&dev_attr_seq_state.attr,
+	&dev_attr_seq_event.attr,
+	&dev_attr_seq_reset_event.attr,
+	&dev_attr_cntr_idx.attr,
+	&dev_attr_cntrldvr.attr,
+	&dev_attr_cntr_val.attr,
+	&dev_attr_cntr_ctrl.attr,
+	&dev_attr_res_idx.attr,
+	&dev_attr_res_ctrl.attr,
+	&dev_attr_ctxid_idx.attr,
+	&dev_attr_ctxid_pid.attr,
+	&dev_attr_ctxid_masks.attr,
+	&dev_attr_vmid_idx.attr,
+	&dev_attr_vmid_val.attr,
+	&dev_attr_vmid_masks.attr,
+	&dev_attr_cpu.attr,
+	NULL,
+};
+
 #define coresight_simple_func(name, offset)				\
 static ssize_t name##_show(struct device *_dev,				\
 			   struct device_attribute *attr, char *buf)	\
@@ -403,39 +2248,57 @@
 	&dev_attr_trcpidr3.attr,
 	NULL,
 };
->>>>>>> 152bacdd
-
-	/*
-	 * For as long as the tracer isn't disabled another entity can't
-	 * change its status.  As such we can read the status here without
-	 * fearing it will change under us.
-	 */
-	mode = local_read(&drvdata->mode);
-
-	switch (mode) {
-	case CS_MODE_DISABLED:
-		break;
-	case CS_MODE_SYSFS:
-		etm4_disable_sysfs(csdev);
-		break;
-	case CS_MODE_PERF:
-		etm4_disable_perf(csdev);
-		break;
-	}
-
-	if (mode)
-		local_set(&drvdata->mode, CS_MODE_DISABLED);
-}
-
-static const struct coresight_ops_source etm4_source_ops = {
-	.cpu_id		= etm4_cpu_id,
-	.trace_id	= etm4_trace_id,
-	.enable		= etm4_enable,
-	.disable	= etm4_disable,
+
+coresight_simple_func(trcidr0, TRCIDR0);
+coresight_simple_func(trcidr1, TRCIDR1);
+coresight_simple_func(trcidr2, TRCIDR2);
+coresight_simple_func(trcidr3, TRCIDR3);
+coresight_simple_func(trcidr4, TRCIDR4);
+coresight_simple_func(trcidr5, TRCIDR5);
+/* trcidr[6,7] are reserved */
+coresight_simple_func(trcidr8, TRCIDR8);
+coresight_simple_func(trcidr9, TRCIDR9);
+coresight_simple_func(trcidr10, TRCIDR10);
+coresight_simple_func(trcidr11, TRCIDR11);
+coresight_simple_func(trcidr12, TRCIDR12);
+coresight_simple_func(trcidr13, TRCIDR13);
+
+static struct attribute *coresight_etmv4_trcidr_attrs[] = {
+	&dev_attr_trcidr0.attr,
+	&dev_attr_trcidr1.attr,
+	&dev_attr_trcidr2.attr,
+	&dev_attr_trcidr3.attr,
+	&dev_attr_trcidr4.attr,
+	&dev_attr_trcidr5.attr,
+	/* trcidr[6,7] are reserved */
+	&dev_attr_trcidr8.attr,
+	&dev_attr_trcidr9.attr,
+	&dev_attr_trcidr10.attr,
+	&dev_attr_trcidr11.attr,
+	&dev_attr_trcidr12.attr,
+	&dev_attr_trcidr13.attr,
+	NULL,
 };
 
-static const struct coresight_ops etm4_cs_ops = {
-	.source_ops	= &etm4_source_ops,
+static const struct attribute_group coresight_etmv4_group = {
+	.attrs = coresight_etmv4_attrs,
+};
+
+static const struct attribute_group coresight_etmv4_mgmt_group = {
+	.attrs = coresight_etmv4_mgmt_attrs,
+	.name = "mgmt",
+};
+
+static const struct attribute_group coresight_etmv4_trcidr_group = {
+	.attrs = coresight_etmv4_trcidr_attrs,
+	.name = "trcidr",
+};
+
+static const struct attribute_group *coresight_etmv4_groups[] = {
+	&coresight_etmv4_group,
+	&coresight_etmv4_mgmt_group,
+	&coresight_etmv4_trcidr_group,
+	NULL,
 };
 
 static void etm4_init_arch_data(void *info)
@@ -447,9 +2310,6 @@
 	u32 etmidr4;
 	u32 etmidr5;
 	struct etmv4_drvdata *drvdata = info;
-
-	/* Make sure all registers are accessible */
-	etm4_os_unlock(drvdata);
 
 	CS_UNLOCK(drvdata->base);
 
@@ -602,115 +2462,93 @@
 	CS_LOCK(drvdata->base);
 }
 
-static void etm4_set_default(struct etmv4_config *config)
-{
-	if (WARN_ON_ONCE(!config))
-		return;
-
-	/*
-	 * Make default initialisation trace everything
-	 *
-	 * Select the "always true" resource selector on the
-	 * "Enablign Event" line and configure address range comparator
-	 * '0' to trace all the possible address range.  From there
-	 * configure the "include/exclude" engine to include address
-	 * range comparator '0'.
-	 */
+static void etm4_init_default_data(struct etmv4_drvdata *drvdata)
+{
+	int i;
+
+	drvdata->pe_sel = 0x0;
+	drvdata->cfg = (ETMv4_MODE_CTXID | ETM_MODE_VMID |
+			ETMv4_MODE_TIMESTAMP | ETM_MODE_RETURNSTACK);
 
 	/* disable all events tracing */
-	config->eventctrl0 = 0x0;
-	config->eventctrl1 = 0x0;
+	drvdata->eventctrl0 = 0x0;
+	drvdata->eventctrl1 = 0x0;
 
 	/* disable stalling */
-	config->stall_ctrl = 0x0;
-
-	/* enable trace synchronization every 4096 bytes, if available */
-	config->syncfreq = 0xC;
+	drvdata->stall_ctrl = 0x0;
 
 	/* disable timestamp event */
-	config->ts_ctrl = 0x0;
-
-	/* TRCVICTLR::EVENT = 0x01, select the always on logic */
-	config->vinst_ctrl |= BIT(0);
-
-	/*
-	 * TRCVICTLR::SSSTATUS == 1, the start-stop logic is
-	 * in the started state
-	 */
-	config->vinst_ctrl |= BIT(9);
-
-	/*
-	 * Configure address range comparator '0' to encompass all
-	 * possible addresses.
-	 */
-
-	/* First half of default address comparator: start at address 0 */
-	config->addr_val[ETM_DEFAULT_ADDR_COMP] = 0x0;
-	/* trace instruction addresses */
-	config->addr_acc[ETM_DEFAULT_ADDR_COMP] &= ~(BIT(0) | BIT(1));
-	/* EXLEVEL_NS, bits[12:15], only trace application and kernel space */
-	config->addr_acc[ETM_DEFAULT_ADDR_COMP] |= ETM_EXLEVEL_NS_HYP;
-	/* EXLEVEL_S, bits[11:8], don't trace anything in secure state */
-	config->addr_acc[ETM_DEFAULT_ADDR_COMP] |= (ETM_EXLEVEL_S_APP |
-						    ETM_EXLEVEL_S_OS |
-						    ETM_EXLEVEL_S_HYP);
-	config->addr_type[ETM_DEFAULT_ADDR_COMP] = ETM_ADDR_TYPE_RANGE;
-
-	/*
-	 * Second half of default address comparator: go all
-	 * the way to the top.
-	*/
-	config->addr_val[ETM_DEFAULT_ADDR_COMP + 1] = ~0x0;
-	/* trace instruction addresses */
-	config->addr_acc[ETM_DEFAULT_ADDR_COMP + 1] &= ~(BIT(0) | BIT(1));
-	/* Address comparator type must be equal for both halves */
-	config->addr_acc[ETM_DEFAULT_ADDR_COMP + 1] =
-					config->addr_acc[ETM_DEFAULT_ADDR_COMP];
-	config->addr_type[ETM_DEFAULT_ADDR_COMP + 1] = ETM_ADDR_TYPE_RANGE;
-
-	/*
-	 * Configure the ViewInst function to filter on address range
-	 * comparator '0'.
-	 */
-	config->viiectlr = BIT(0);
-
+	drvdata->ts_ctrl = 0x0;
+
+	/* enable trace synchronization every 4096 bytes for trace */
+	if (drvdata->syncpr == false)
+		drvdata->syncfreq = 0xC;
+
+	/*
+	 *  enable viewInst to trace everything with start-stop logic in
+	 *  started state
+	 */
+	drvdata->vinst_ctrl |= BIT(0);
+	/* set initial state of start-stop logic */
+	if (drvdata->nr_addr_cmp)
+		drvdata->vinst_ctrl |= BIT(9);
+
+	/* no address range filtering for ViewInst */
+	drvdata->viiectlr = 0x0;
 	/* no start-stop filtering for ViewInst */
-	config->vissctlr = 0x0;
-}
-
-void etm4_config_trace_mode(struct etmv4_config *config)
-{
-	u32 addr_acc, mode;
-
-	mode = config->mode;
-	mode &= (ETM_MODE_EXCL_KERN | ETM_MODE_EXCL_USER);
-
-	/* excluding kernel AND user space doesn't make sense */
-	WARN_ON_ONCE(mode == (ETM_MODE_EXCL_KERN | ETM_MODE_EXCL_USER));
-
-	/* nothing to do if neither flags are set */
-	if (!(mode & ETM_MODE_EXCL_KERN) && !(mode & ETM_MODE_EXCL_USER))
-		return;
-
-	addr_acc = config->addr_acc[ETM_DEFAULT_ADDR_COMP];
-	/* clear default config */
-	addr_acc &= ~(ETM_EXLEVEL_NS_APP | ETM_EXLEVEL_NS_OS);
-
-	/*
-	 * EXLEVEL_NS, bits[15:12]
-	 * The Exception levels are:
-	 *   Bit[12] Exception level 0 - Application
-	 *   Bit[13] Exception level 1 - OS
-	 *   Bit[14] Exception level 2 - Hypervisor
-	 *   Bit[15] Never implemented
-	 */
-	if (mode & ETM_MODE_EXCL_KERN)
-		addr_acc |= ETM_EXLEVEL_NS_OS;
-	else
-		addr_acc |= ETM_EXLEVEL_NS_APP;
-
-	config->addr_acc[ETM_DEFAULT_ADDR_COMP] = addr_acc;
-	config->addr_acc[ETM_DEFAULT_ADDR_COMP + 1] = addr_acc;
+	drvdata->vissctlr = 0x0;
+
+	/* disable seq events */
+	for (i = 0; i < drvdata->nrseqstate-1; i++)
+		drvdata->seq_ctrl[i] = 0x0;
+	drvdata->seq_rst = 0x0;
+	drvdata->seq_state = 0x0;
+
+	/* disable external input events */
+	drvdata->ext_inp = 0x0;
+
+	for (i = 0; i < drvdata->nr_cntr; i++) {
+		drvdata->cntrldvr[i] = 0x0;
+		drvdata->cntr_ctrl[i] = 0x0;
+		drvdata->cntr_val[i] = 0x0;
+	}
+
+	/* Resource selector pair 0 is always implemented and reserved */
+	drvdata->res_idx = 0x2;
+	for (i = 2; i < drvdata->nr_resource * 2; i++)
+		drvdata->res_ctrl[i] = 0x0;
+
+	for (i = 0; i < drvdata->nr_ss_cmp; i++) {
+		drvdata->ss_ctrl[i] = 0x0;
+		drvdata->ss_pe_cmp[i] = 0x0;
+	}
+
+	if (drvdata->nr_addr_cmp >= 1) {
+		drvdata->addr_val[0] = (unsigned long)_stext;
+		drvdata->addr_val[1] = (unsigned long)_etext;
+		drvdata->addr_type[0] = ETM_ADDR_TYPE_RANGE;
+		drvdata->addr_type[1] = ETM_ADDR_TYPE_RANGE;
+	}
+
+	for (i = 0; i < drvdata->numcidc; i++) {
+		drvdata->ctxid_pid[i] = 0x0;
+		drvdata->ctxid_vpid[i] = 0x0;
+	}
+
+	drvdata->ctxid_mask0 = 0x0;
+	drvdata->ctxid_mask1 = 0x0;
+
+	for (i = 0; i < drvdata->numvmidc; i++)
+		drvdata->vmid_val[i] = 0x0;
+	drvdata->vmid_mask0 = 0x0;
+	drvdata->vmid_mask1 = 0x0;
+
+	/*
+	 * A trace ID value of 0 is invalid, so let's start at some
+	 * random value that fits in 7 bits.  ETMv3.x has 0x10 so let's
+	 * start at 0x20.
+	 */
+	drvdata->trcid = 0x20 + drvdata->cpu;
 }
 
 static int etm4_cpu_callback(struct notifier_block *nfb, unsigned long action,
@@ -729,7 +2567,7 @@
 			etmdrvdata[cpu]->os_unlock = true;
 		}
 
-		if (local_read(&etmdrvdata[cpu]->mode))
+		if (etmdrvdata[cpu]->enable)
 			etm4_enable_hw(etmdrvdata[cpu]);
 		spin_unlock(&etmdrvdata[cpu]->spinlock);
 		break;
@@ -742,7 +2580,7 @@
 
 	case CPU_DYING:
 		spin_lock(&etmdrvdata[cpu]->spinlock);
-		if (local_read(&etmdrvdata[cpu]->mode))
+		if (etmdrvdata[cpu]->enable)
 			etm4_disable_hw(etmdrvdata[cpu]);
 		spin_unlock(&etmdrvdata[cpu]->spinlock);
 		break;
@@ -754,11 +2592,6 @@
 static struct notifier_block etm4_cpu_notifier = {
 	.notifier_call = etm4_cpu_callback,
 };
-
-static void etm4_init_trace_id(struct etmv4_drvdata *drvdata)
-{
-	drvdata->trcid = coresight_get_trace_id(drvdata->cpu);
-}
 
 static int etm4_probe(struct amba_device *adev, const struct amba_id *id)
 {
@@ -803,6 +2636,9 @@
 	get_online_cpus();
 	etmdrvdata[drvdata->cpu] = drvdata;
 
+	if (!smp_call_function_single(drvdata->cpu, etm4_os_unlock, drvdata, 1))
+		drvdata->os_unlock = true;
+
 	if (smp_call_function_single(drvdata->cpu,
 				etm4_init_arch_data,  drvdata, 1))
 		dev_err(dev, "ETM arch init failed\n");
@@ -816,9 +2652,9 @@
 		ret = -EINVAL;
 		goto err_arch_supported;
 	}
-
-	etm4_init_trace_id(drvdata);
-	etm4_set_default(&drvdata->config);
+	etm4_init_default_data(drvdata);
+
+	pm_runtime_put(&adev->dev);
 
 	desc->type = CORESIGHT_DEV_TYPE_SOURCE;
 	desc->subtype.source_subtype = CORESIGHT_DEV_SUBTYPE_SOURCE_PROC;
@@ -829,16 +2665,9 @@
 	drvdata->csdev = coresight_register(desc);
 	if (IS_ERR(drvdata->csdev)) {
 		ret = PTR_ERR(drvdata->csdev);
-		goto err_arch_supported;
-	}
-
-	ret = etm_perf_symlink(drvdata->csdev, true);
-	if (ret) {
-		coresight_unregister(drvdata->csdev);
-		goto err_arch_supported;
-	}
-
-	pm_runtime_put(&adev->dev);
+		goto err_coresight_register;
+	}
+
 	dev_info(dev, "%s initialized\n", (char *)id->data);
 
 	if (boot_enable) {
@@ -849,6 +2678,8 @@
 	return 0;
 
 err_arch_supported:
+	pm_runtime_put(&adev->dev);
+err_coresight_register:
 	if (--etm4_count == 0)
 		unregister_hotcpu_notifier(&etm4_cpu_notifier);
 	return ret;
@@ -865,11 +2696,6 @@
 		.mask	= 0x000fffff,
 		.data	= "ETM 4.0",
 	},
-	{       /* ETM 4.0 - A72, Maia, HiSilicon */
-		.id = 0x000bb95a,
-		.mask = 0x000fffff,
-		.data = "ETM 4.0",
-	},
 	{ 0, 0},
 };
 
@@ -881,4 +2707,5 @@
 	.probe		= etm4_probe,
 	.id_table	= etm4_ids,
 };
-builtin_amba_driver(etm4x_driver);+
+module_amba_driver(etm4x_driver);