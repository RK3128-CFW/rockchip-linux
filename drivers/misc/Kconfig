#
# Misc strange devices
#

menuconfig MISC_DEVICES
	bool "Misc devices"
	default y
	---help---
	  Say Y here to get to see options for device drivers from various
	  different categories. This option alone does not add any kernel code.

	  If you say N, all options in this submenu will be skipped and disabled.

if MISC_DEVICES

config AD525X_DPOT
	tristate "Analog Devices Digital Potentiometers"
	depends on (I2C || SPI) && SYSFS
	help
	  If you say yes here, you get support for the Analog Devices
	  AD5258, AD5259, AD5251, AD5252, AD5253, AD5254, AD5255
	  AD5160, AD5161, AD5162, AD5165, AD5200, AD5201, AD5203,
	  AD5204, AD5206, AD5207, AD5231, AD5232, AD5233, AD5235,
	  AD5260, AD5262, AD5263, AD5290, AD5291, AD5292, AD5293,
	  AD7376, AD8400, AD8402, AD8403, ADN2850, AD5241, AD5242,
	  AD5243, AD5245, AD5246, AD5247, AD5248, AD5280, AD5282,
	  ADN2860, AD5273, AD5171, AD5170, AD5172, AD5173
	  digital potentiometer chips.

	  See Documentation/misc-devices/ad525x_dpot.txt for the
	  userspace interface.

	  This driver can also be built as a module.  If so, the module
	  will be called ad525x_dpot.

config AD525X_DPOT_I2C
	tristate "support I2C bus connection"
	depends on AD525X_DPOT && I2C
	help
	  Say Y here if you have a digital potentiometers hooked to an I2C bus.

	  To compile this driver as a module, choose M here: the
	  module will be called ad525x_dpot-i2c.

config AD525X_DPOT_SPI
	tristate "support SPI bus connection"
	depends on AD525X_DPOT && SPI_MASTER
	help
	  Say Y here if you have a digital potentiometers hooked to an SPI bus.

	  If unsure, say N (but it's safe to say "Y").

	  To compile this driver as a module, choose M here: the
	  module will be called ad525x_dpot-spi.

config ANDROID_PMEM
	bool "Android pmem allocator"
	default y

config ATMEL_PWM
	tristate "Atmel AT32/AT91 PWM support"
	depends on AVR32 || ARCH_AT91SAM9263 || ARCH_AT91SAM9RL || ARCH_AT91CAP9
	help
	  This option enables device driver support for the PWM channels
	  on certain Atmel processors.  Pulse Width Modulation is used for
	  purposes including software controlled power-efficient backlights
	  on LCD displays, motor control, and waveform generation.

config ATMEL_TCLIB
	bool "Atmel AT32/AT91 Timer/Counter Library"
	depends on (AVR32 || ARCH_AT91)
	help
	  Select this if you want a library to allocate the Timer/Counter
	  blocks found on many Atmel processors.  This facilitates using
	  these blocks by different drivers despite processor differences.

config ATMEL_TCB_CLKSRC
	bool "TC Block Clocksource"
	depends on ATMEL_TCLIB
	default y
	help
	  Select this to get a high precision clocksource based on a
	  TC block with a 5+ MHz base clock rate.  Two timer channels
	  are combined to make a single 32-bit timer.

	  When GENERIC_CLOCKEVENTS is defined, the third timer channel
	  may be used as a clock event device supporting oneshot mode
	  (delays of up to two seconds) based on the 32 KiHz clock.

config ATMEL_TCB_CLKSRC_BLOCK
	int
	depends on ATMEL_TCB_CLKSRC
	prompt "TC Block" if ARCH_AT91RM9200 || ARCH_AT91SAM9260 || CPU_AT32AP700X
	default 0
	range 0 1
	help
	  Some chips provide more than one TC block, so you have the
	  choice of which one to use for the clock framework.  The other
	  TC can be used for other purposes, such as PWM generation and
	  interval timing.

config IBM_ASM
	tristate "Device driver for IBM RSA service processor"
	depends on X86 && PCI && INPUT && EXPERIMENTAL
	---help---
	  This option enables device driver support for in-band access to the
	  IBM RSA (Condor) service processor in eServer xSeries systems.
	  The ibmasm device driver allows user space application to access
	  ASM (Advanced Systems Management) functions on the service
	  processor. The driver is meant to be used in conjunction with
	  a user space API.
	  The ibmasm driver also enables the OS to use the UART on the
	  service processor board as a regular serial port. To make use of
	  this feature serial driver support (CONFIG_SERIAL_8250) must be
	  enabled.

	  WARNING: This software may not be supported or function
	  correctly on your IBM server. Please consult the IBM ServerProven
	  website <http://www.pc.ibm.com/ww/eserver/xseries/serverproven> for
	  information on the specific driver level and support statement
	  for your IBM server.

config PHANTOM
	tristate "Sensable PHANToM (PCI)"
	depends on PCI
	help
	  Say Y here if you want to build a driver for Sensable PHANToM device.

	  This driver is only for PCI PHANToMs.

	  If you choose to build module, its name will be phantom. If unsure,
	  say N here.

config SGI_IOC4
	tristate "SGI IOC4 Base IO support"
	depends on PCI
	---help---
	  This option enables basic support for the IOC4 chip on certain
	  SGI IO controller cards (IO9, IO10, and PCI-RT).  This option
	  does not enable any specific functions on such a card, but provides
	  necessary infrastructure for other drivers to utilize.

	  If you have an SGI Altix with an IOC4-based card say Y.
	  Otherwise say N.

config TIFM_CORE
	tristate "TI Flash Media interface support (EXPERIMENTAL)"
	depends on EXPERIMENTAL && PCI
	help
	  If you want support for Texas Instruments(R) Flash Media adapters
	  you should select this option and then also choose an appropriate
	  host adapter, such as 'TI Flash Media PCI74xx/PCI76xx host adapter
	  support', if you have a TI PCI74xx compatible card reader, for
	  example.
	  You will also have to select some flash card format drivers. MMC/SD
	  cards are supported via 'MMC/SD Card support: TI Flash Media MMC/SD
	  Interface support (MMC_TIFM_SD)'.

	  To compile this driver as a module, choose M here: the module will
	  be called tifm_core.

config TIFM_7XX1
	tristate "TI Flash Media PCI74xx/PCI76xx host adapter support (EXPERIMENTAL)"
	depends on PCI && TIFM_CORE && EXPERIMENTAL
	default TIFM_CORE
	help
	  This option enables support for Texas Instruments(R) PCI74xx and
	  PCI76xx families of Flash Media adapters, found in many laptops.
	  To make actual use of the device, you will have to select some
	  flash card format drivers, as outlined in the TIFM_CORE Help.

	  To compile this driver as a module, choose M here: the module will
	  be called tifm_7xx1.

config ICS932S401
	tristate "Integrated Circuits ICS932S401"
	depends on I2C && EXPERIMENTAL
	help
	  If you say yes here you get support for the Integrated Circuits
	  ICS932S401 clock control chips.

	  This driver can also be built as a module. If so, the module
	  will be called ics932s401.

config ATMEL_SSC
	tristate "Device driver for Atmel SSC peripheral"
	depends on AVR32 || ARCH_AT91
	---help---
	  This option enables device driver support for Atmel Synchronized
	  Serial Communication peripheral (SSC).

	  The SSC peripheral supports a wide variety of serial frame based
	  communications, i.e. I2S, SPI, etc.

	  If unsure, say N.

config ENCLOSURE_SERVICES
	tristate "Enclosure Services"
	default n
	help
	  Provides support for intelligent enclosures (bays which
	  contain storage devices).  You also need either a host
	  driver (SCSI/ATA) which supports enclosures
	  or a SCSI enclosure device (SES) to use these services.

config KERNEL_DEBUGGER_CORE
	bool "Kernel Debugger Core"
	default n
	---help---
	  Generic kernel debugging command processor used by low level
	  (interrupt context) platform-specific debuggers.

config SGI_XP
	tristate "Support communication between SGI SSIs"
	depends on NET
	depends on (IA64_GENERIC || IA64_SGI_SN2 || IA64_SGI_UV || X86_UV) && SMP
	select IA64_UNCACHED_ALLOCATOR if IA64_GENERIC || IA64_SGI_SN2
	select GENERIC_ALLOCATOR if IA64_GENERIC || IA64_SGI_SN2
	select SGI_GRU if X86_64 && SMP
	---help---
	  An SGI machine can be divided into multiple Single System
	  Images which act independently of each other and have
	  hardware based memory protection from the others.  Enabling
	  this feature will allow for direct communication between SSIs
	  based on a network adapter and DMA messaging.

config CS5535_MFGPT
	tristate "CS5535/CS5536 Geode Multi-Function General Purpose Timer (MFGPT) support"
	depends on PCI
	depends on X86
	default n
	help
	  This driver provides access to MFGPT functionality for other
	  drivers that need timers.  MFGPTs are available in the CS5535 and
	  CS5536 companion chips that are found in AMD Geode and several
	  other platforms.  They have a better resolution and max interval
	  than the generic PIT, and are suitable for use as high-res timers.
	  You probably don't want to enable this manually; other drivers that
	  make use of it should enable it.

config CS5535_MFGPT_DEFAULT_IRQ
	int
	depends on CS5535_MFGPT
	default 7
	help
	  MFGPTs on the CS5535 require an interrupt.  The selected IRQ
	  can be overridden as a module option as well as by driver that
	  use the cs5535_mfgpt_ API; however, different architectures might
	  want to use a different IRQ by default.  This is here for
	  architectures to set as necessary.

config CS5535_CLOCK_EVENT_SRC
	tristate "CS5535/CS5536 high-res timer (MFGPT) events"
	depends on GENERIC_CLOCKEVENTS && CS5535_MFGPT
	help
	  This driver provides a clock event source based on the MFGPT
	  timer(s) in the CS5535 and CS5536 companion chips.
	  MFGPTs have a better resolution and max interval than the
	  generic PIT, and are suitable for use as high-res timers.

config HP_ILO
	tristate "Channel interface driver for HP iLO/iLO2 processor"
	depends on PCI
	default n
	help
	  The channel interface driver allows applications to communicate
	  with iLO/iLO2 management processors present on HP ProLiant
	  servers.  Upon loading, the driver creates /dev/hpilo/dXccbN files,
	  which can be used to gather data from the management processor,
	  via read and write system calls.

	  To compile this driver as a module, choose M here: the
	  module will be called hpilo.

config SGI_GRU
	tristate "SGI GRU driver"
	depends on X86_UV && SMP
	default n
	select MMU_NOTIFIER
	---help---
	The GRU is a hardware resource located in the system chipset. The GRU
	contains memory that can be mmapped into the user address space. This memory is
	used to communicate with the GRU to perform functions such as load/store,
	scatter/gather, bcopy, AMOs, etc.  The GRU is directly accessed by user
	instructions using user virtual addresses. GRU instructions (ex., bcopy) use
	user virtual addresses for operands.

	If you are not running on a SGI UV system, say N.

config SGI_GRU_DEBUG
	bool  "SGI GRU driver debug"
	depends on SGI_GRU
	default n
	---help---
	This option enables addition debugging code for the SGI GRU driver. If
	you are unsure, say N.

config ISL29003
	tristate "Intersil ISL29003 ambient light sensor"
	depends on I2C && SYSFS
	help
	  If you say yes here you get support for the Intersil ISL29003
	  ambient light sensor.

	  This driver can also be built as a module.  If so, the module
	  will be called isl29003.

config SENSORS_TSL2550
	tristate "Taos TSL2550 ambient light sensor"
	depends on I2C && SYSFS
	help
	  If you say yes here you get support for the Taos TSL2550
	  ambient light sensor.

	  This driver can also be built as a module.  If so, the module
	  will be called tsl2550.

config SENSORS_BH1780
	tristate "ROHM BH1780GLI ambient light sensor"
	depends on I2C && SYSFS
	help
	  If you say yes here you get support for the ROHM BH1780GLI
	  ambient light sensor.

	  This driver can also be built as a module.  If so, the module
	  will be called bh1780gli.

config HMC6352
	tristate "Honeywell HMC6352 compass"
	depends on I2C
	help
	  This driver provides support for the Honeywell HMC6352 compass,
	  providing configuration and heading data via sysfs.

<<<<<<< HEAD
config SENSORS_AK8975
	tristate "AK8975 compass support"
	default n
	depends on I2C
	help
	  If you say yes here you get support for Asahi Kasei's
	  orientation sensor AK8975.
=======
config SENSORS_NCT1008
	tristate "ON Semiconductor Temperature Sensor"
	default n
	depends on I2C
	help
	 Say yes here if you wish to include the ON Semiconductor
	 NCT1008 Temperature sensor.
>>>>>>> db23c5ae

config EP93XX_PWM
	tristate "EP93xx PWM support"
	depends on ARCH_EP93XX
	help
	  This option enables device driver support for the PWM channels
	  on the Cirrus EP93xx processors.  The EP9307 chip only has one
	  PWM channel all the others have two, the second channel is an
	  alternate function of the EGPIO14 pin.  A sysfs interface is
	  provided to control the PWM channels.

	  To compile this driver as a module, choose M here: the module will
	  be called ep93xx_pwm.

config DS1682
	tristate "Dallas DS1682 Total Elapsed Time Recorder with Alarm"
	depends on I2C && EXPERIMENTAL
	help
	  If you say yes here you get support for Dallas Semiconductor
	  DS1682 Total Elapsed Time Recorder.

	  This driver can also be built as a module.  If so, the module
	  will be called ds1682.

config TI_DAC7512
	tristate "Texas Instruments DAC7512"
	depends on SPI && SYSFS
	help
	  If you say yes here you get support for the Texas Instruments
	  DAC7512 16-bit digital-to-analog converter.

	  This driver can also be built as a module. If so, the module
	  will be calles ti_dac7512.

config UID_STAT
	bool "UID based statistics tracking exported to /proc/uid_stat"
	default n

config VMWARE_BALLOON
	tristate "VMware Balloon Driver"
	depends on X86
	help
	  This is VMware physical memory management driver which acts
	  like a "balloon" that can be inflated to reclaim physical pages
	  by reserving them in the guest and invalidating them in the
	  monitor, freeing up the underlying machine pages so they can
	  be allocated to other guests. The balloon can also be deflated
	  to allow the guest to use more physical memory.

	  If unsure, say N.

	  To compile this driver as a module, choose M here: the
	  module will be called vmw_balloon.

config ARM_CHARLCD
	bool "ARM Ltd. Character LCD Driver"
	depends on PLAT_VERSATILE
	help
	  This is a driver for the character LCD found on the ARM Ltd.
	  Versatile and RealView Platform Baseboards. It doesn't do
	  very much more than display the text "ARM Linux" on the first
	  line and the Linux version on the second line, but that's
	  still useful.

config BMP085
	tristate "BMP085 digital pressure sensor"
	depends on I2C && SYSFS
	help
	  If you say yes here you get support for the Bosch Sensortec
	  BMP086 digital pressure sensor.

	  To compile this driver as a module, choose M here: the
	  module will be called bmp085.

config WL127X_RFKILL
	tristate "Bluetooth power control driver for TI wl127x"
	depends on RFKILL
	default n
	---help---
	 Creates an rfkill entry in sysfs for power control of Bluetooth
	 TI wl127x chips.

config APANIC
	bool "Android kernel panic diagnostics driver"
	default n
	---help---
	 Driver which handles kernel panics and attempts to write
	 critical debugging data to flash.

config APANIC_PLABEL
	string "Android panic dump flash partition label"
	depends on APANIC
	default "kpanic"
	---help---
	 If your platform uses a different flash partition label for storing
 	 crashdumps, enter it here.

source "drivers/misc/c2port/Kconfig"
source "drivers/misc/eeprom/Kconfig"
source "drivers/misc/cb710/Kconfig"
source "drivers/misc/iwmc3200top/Kconfig"

endif # MISC_DEVICES<|MERGE_RESOLUTION|>--- conflicted
+++ resolved
@@ -332,7 +332,6 @@
 	  This driver provides support for the Honeywell HMC6352 compass,
 	  providing configuration and heading data via sysfs.
 
-<<<<<<< HEAD
 config SENSORS_AK8975
 	tristate "AK8975 compass support"
 	default n
@@ -340,7 +339,7 @@
 	help
 	  If you say yes here you get support for Asahi Kasei's
 	  orientation sensor AK8975.
-=======
+
 config SENSORS_NCT1008
 	tristate "ON Semiconductor Temperature Sensor"
 	default n
@@ -348,7 +347,6 @@
 	help
 	 Say yes here if you wish to include the ON Semiconductor
 	 NCT1008 Temperature sensor.
->>>>>>> db23c5ae
 
 config EP93XX_PWM
 	tristate "EP93xx PWM support"
