--- conflicted
+++ resolved
@@ -741,12 +741,7 @@
 	u8 rcr = RCR_DIS_LONG | RCR_DIS_CRC | RCR_RXEN;
 
 	dm9000_dbg(db, 1, "entering %s\n", __func__);
-<<<<<<< HEAD
-	
-	spin_lock_irqsave(&db->lock, flags);
-=======
-
->>>>>>> f937994b
+
 	for (i = 0, oft = DM9000_PAR; i < 6; i++, oft++)
 		iow(db, oft, dev->dev_addr[i]);
 
