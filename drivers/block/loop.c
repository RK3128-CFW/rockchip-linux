--- conflicted
+++ resolved
@@ -1374,27 +1374,14 @@
 
 static int loop_set_block_size(struct loop_device *lo, unsigned long arg)
 {
-<<<<<<< HEAD
-=======
 	int err = 0;
 
->>>>>>> 152bacdd
 	if (lo->lo_state != Lo_bound)
 		return -ENXIO;
 
 	if (arg < 512 || arg > PAGE_SIZE || !is_power_of_2(arg))
 		return -EINVAL;
 
-<<<<<<< HEAD
-	blk_mq_freeze_queue(lo->lo_queue);
-
-	blk_queue_logical_block_size(lo->lo_queue, arg);
-	loop_update_dio(lo);
-
-	blk_mq_unfreeze_queue(lo->lo_queue);
-
-	return 0;
-=======
 	if (lo->lo_queue->limits.logical_block_size != arg) {
 		sync_blockdev(lo->lo_device);
 		kill_bdev(lo->lo_device);
@@ -1418,7 +1405,6 @@
 	blk_mq_unfreeze_queue(lo->lo_queue);
 
 	return err;
->>>>>>> 152bacdd
 }
 
 static int lo_ioctl(struct block_device *bdev, fmode_t mode,
