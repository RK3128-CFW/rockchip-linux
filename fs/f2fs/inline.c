--- conflicted
+++ resolved
@@ -73,11 +73,7 @@
 
 	addr = inline_data_addr(inode, ipage);
 
-<<<<<<< HEAD
-	f2fs_wait_on_page_writeback(ipage, NODE, true);
-=======
 	f2fs_wait_on_page_writeback(ipage, NODE, true, true);
->>>>>>> 152bacdd
 	memset(addr + from, 0, MAX_INLINE_DATA(inode) - from);
 	set_page_dirty(ipage);
 
@@ -183,11 +179,7 @@
 	fio.old_blkaddr = dn->data_blkaddr;
 	set_inode_flag(dn->inode, FI_HOT_DATA);
 	f2fs_outplace_write_data(dn, &fio);
-<<<<<<< HEAD
-	f2fs_wait_on_page_writeback(page, DATA, true);
-=======
 	f2fs_wait_on_page_writeback(page, DATA, true, true);
->>>>>>> 152bacdd
 	if (dirty) {
 		inode_dec_dirty_pages(dn->inode);
 		f2fs_remove_dirty_inode(dn->inode);
@@ -262,31 +254,18 @@
 
 	f2fs_bug_on(F2FS_I_SB(inode), page->index);
 
-<<<<<<< HEAD
-	f2fs_wait_on_page_writeback(dn.inode_page, NODE, true);
-=======
 	f2fs_wait_on_page_writeback(dn.inode_page, NODE, true, true);
->>>>>>> 152bacdd
 	src_addr = kmap_atomic(page);
 	dst_addr = inline_data_addr(inode, dn.inode_page);
 	memcpy(dst_addr, src_addr, MAX_INLINE_DATA(inode));
 	kunmap_atomic(src_addr);
 	set_page_dirty(dn.inode_page);
-<<<<<<< HEAD
 
 	f2fs_clear_radix_tree_dirty_tag(page);
 
 	set_inode_flag(inode, FI_APPEND_WRITE);
 	set_inode_flag(inode, FI_DATA_EXIST);
 
-=======
-
-	f2fs_clear_radix_tree_dirty_tag(page);
-
-	set_inode_flag(inode, FI_APPEND_WRITE);
-	set_inode_flag(inode, FI_DATA_EXIST);
-
->>>>>>> 152bacdd
 	clear_inline_node(dn.inode_page);
 	f2fs_put_dnode(&dn);
 	return 0;
@@ -316,11 +295,7 @@
 		ipage = f2fs_get_node_page(sbi, inode->i_ino);
 		f2fs_bug_on(sbi, IS_ERR(ipage));
 
-<<<<<<< HEAD
-		f2fs_wait_on_page_writeback(ipage, NODE, true);
-=======
 		f2fs_wait_on_page_writeback(ipage, NODE, true, true);
->>>>>>> 152bacdd
 
 		src_addr = inline_data_addr(inode, npage);
 		dst_addr = inline_data_addr(inode, ipage);
@@ -341,11 +316,7 @@
 		clear_inode_flag(inode, FI_INLINE_DATA);
 		f2fs_put_page(ipage, 1);
 	} else if (ri && (ri->i_inline & F2FS_INLINE_DATA)) {
-<<<<<<< HEAD
-		if (f2fs_truncate_blocks(inode, 0, false, false))
-=======
 		if (f2fs_truncate_blocks(inode, 0, false))
->>>>>>> 152bacdd
 			return false;
 		goto process_inline;
 	}
@@ -438,11 +409,7 @@
 		goto out;
 	}
 
-<<<<<<< HEAD
-	f2fs_wait_on_page_writeback(page, DATA, true);
-=======
 	f2fs_wait_on_page_writeback(page, DATA, true, true);
->>>>>>> 152bacdd
 
 	dentry_blk = page_address(page);
 
@@ -521,11 +488,7 @@
 	return 0;
 punch_dentry_pages:
 	truncate_inode_pages(&dir->i_data, 0);
-<<<<<<< HEAD
-	f2fs_truncate_blocks(dir, 0, false, false);
-=======
 	f2fs_truncate_blocks(dir, 0, false);
->>>>>>> 152bacdd
 	f2fs_remove_dirty_inode(dir);
 	return err;
 }
@@ -556,30 +519,18 @@
 
 	stat_dec_inline_dir(dir);
 	clear_inode_flag(dir, FI_INLINE_DENTRY);
-<<<<<<< HEAD
-	kfree(backup_dentry);
-	return 0;
-recover:
-	lock_page(ipage);
-	f2fs_wait_on_page_writeback(ipage, NODE, true);
-=======
 	kvfree(backup_dentry);
 	return 0;
 recover:
 	lock_page(ipage);
 	f2fs_wait_on_page_writeback(ipage, NODE, true, true);
->>>>>>> 152bacdd
 	memcpy(inline_dentry, backup_dentry, MAX_INLINE_DATA(dir));
 	f2fs_i_depth_write(dir, 0);
 	f2fs_i_size_write(dir, MAX_INLINE_DATA(dir));
 	set_page_dirty(ipage);
 	f2fs_put_page(ipage, 1);
 
-<<<<<<< HEAD
-	kfree(backup_dentry);
-=======
 	kvfree(backup_dentry);
->>>>>>> 152bacdd
 	return err;
 }
 
@@ -632,11 +583,7 @@
 		}
 	}
 
-<<<<<<< HEAD
-	f2fs_wait_on_page_writeback(ipage, NODE, true);
-=======
 	f2fs_wait_on_page_writeback(ipage, NODE, true, true);
->>>>>>> 152bacdd
 
 	name_hash = f2fs_dentry_hash(new_name, NULL);
 	f2fs_update_dentry(ino, mode, &d, new_name, name_hash, bit_pos);
@@ -668,19 +615,11 @@
 	int i;
 
 	lock_page(page);
-<<<<<<< HEAD
-	f2fs_wait_on_page_writeback(page, NODE, true);
+	f2fs_wait_on_page_writeback(page, NODE, true, true);
 
 	inline_dentry = inline_data_addr(dir, page);
 	make_dentry_ptr_inline(dir, &d, inline_dentry);
 
-=======
-	f2fs_wait_on_page_writeback(page, NODE, true, true);
-
-	inline_dentry = inline_data_addr(dir, page);
-	make_dentry_ptr_inline(dir, &d, inline_dentry);
-
->>>>>>> 152bacdd
 	bit_pos = dentry - d.dentry;
 	for (i = 0; i < slots; i++)
 		__clear_bit_le(bit_pos + i, d.bitmap);
@@ -728,15 +667,9 @@
 	struct f2fs_dentry_ptr d;
 	void *inline_dentry = NULL;
 	int err;
-<<<<<<< HEAD
 
 	make_dentry_ptr_inline(inode, &d, inline_dentry);
 
-=======
-
-	make_dentry_ptr_inline(inode, &d, inline_dentry);
-
->>>>>>> 152bacdd
 	if (ctx->pos == d.max)
 		return 0;
 
@@ -744,17 +677,6 @@
 	if (IS_ERR(ipage))
 		return PTR_ERR(ipage);
 
-<<<<<<< HEAD
-	inline_dentry = inline_data_addr(inode, ipage);
-
-	make_dentry_ptr_inline(inode, &d, inline_dentry);
-
-	err = f2fs_fill_dentries(ctx, &d, 0, fstr);
-	if (!err)
-		ctx->pos = d.max;
-
-	f2fs_put_page(ipage, 1);
-=======
 	/*
 	 * f2fs_readdir was protected by inode.i_rwsem, it is safe to access
 	 * ipage without page's lock held.
@@ -770,7 +692,6 @@
 		ctx->pos = d.max;
 
 	f2fs_put_page(ipage, 0);
->>>>>>> 152bacdd
 	return err < 0 ? err : 0;
 }
 
