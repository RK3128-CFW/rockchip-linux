/*
 *  arch/arm/include/asm/memory.h
 *
 *  Copyright (C) 2000-2002 Russell King
 *  modification for nommu, Hyok S. Choi, 2004
 *
 * This program is free software; you can redistribute it and/or modify
 * it under the terms of the GNU General Public License version 2 as
 * published by the Free Software Foundation.
 *
 *  Note: this file should not be included by non-asm/.h files
 */
#ifndef __ASM_ARM_MEMORY_H
#define __ASM_ARM_MEMORY_H

#include <linux/compiler.h>
#include <linux/const.h>
#include <mach/memory.h>
#include <asm/sizes.h>

/*
 * Allow for constants defined here to be used from assembly code
 * by prepending the UL suffix only with actual C code compilation.
 */
#define UL(x) _AC(x, UL)

#ifdef CONFIG_MMU

/*
 * PAGE_OFFSET - the virtual address of the start of the kernel image
 * TASK_SIZE - the maximum size of a user space task.
 * TASK_UNMAPPED_BASE - the lower boundary of the mmap VM area
 */
#define PAGE_OFFSET		UL(CONFIG_PAGE_OFFSET)
#define TASK_SIZE		(UL(CONFIG_PAGE_OFFSET) - UL(0x01000000))
#define TASK_UNMAPPED_BASE	(UL(CONFIG_PAGE_OFFSET) / 3)

/*
 * The maximum size of a 26-bit user space task.
 */
#define TASK_SIZE_26		UL(0x04000000)

/*
 * The module space lives between the addresses given by TASK_SIZE
 * and PAGE_OFFSET - it must be within 32MB of the kernel text.
 */
#ifndef CONFIG_THUMB2_KERNEL
#define MODULES_VADDR		(PAGE_OFFSET - 16*1024*1024)
#else
/* smaller range for Thumb-2 symbols relocation (2^24)*/
#define MODULES_VADDR		(PAGE_OFFSET - 8*1024*1024)
#endif

#if TASK_SIZE > MODULES_VADDR
#error Top of user space clashes with start of module space
#endif

/*
 * The highmem pkmap virtual space shares the end of the module area.
 */
#ifdef CONFIG_HIGHMEM
#define MODULES_END		(PAGE_OFFSET - PMD_SIZE)
#else
#define MODULES_END		(PAGE_OFFSET)
#endif

/*
 * The XIP kernel gets mapped at the bottom of the module vm area.
 * Since we use sections to map it, this macro replaces the physical address
 * with its virtual address while keeping offset from the base section.
 */
#define XIP_VIRT_ADDR(physaddr)  (MODULES_VADDR + ((physaddr) & 0x000fffff))

/*
 * Allow 16MB-aligned ioremap pages
 */
#define IOREMAP_MAX_ORDER	24

/*
 * Size of DMA-consistent memory region.  Must be multiple of 2M,
 * between 2MB and 14MB inclusive.
 */
#ifndef CONSISTENT_DMA_SIZE
#define CONSISTENT_DMA_SIZE 	SZ_2M
#endif

#define CONSISTENT_END		(0xffe00000UL)
#define CONSISTENT_BASE		(CONSISTENT_END - CONSISTENT_DMA_SIZE)

#else /* CONFIG_MMU */

/*
 * The limitation of user task size can grow up to the end of free ram region.
 * It is difficult to define and perhaps will never meet the original meaning
 * of this define that was meant to.
 * Fortunately, there is no reference for this in noMMU mode, for now.
 */
#ifndef TASK_SIZE
#define TASK_SIZE		(CONFIG_DRAM_SIZE)
#endif

#ifndef TASK_UNMAPPED_BASE
#define TASK_UNMAPPED_BASE	UL(0x00000000)
#endif

#ifndef PHYS_OFFSET
#define PHYS_OFFSET 		UL(CONFIG_DRAM_BASE)
#endif

#ifndef END_MEM
#define END_MEM     		(UL(CONFIG_DRAM_BASE) + CONFIG_DRAM_SIZE)
#endif

#ifndef PAGE_OFFSET
#define PAGE_OFFSET		(PHYS_OFFSET)
#endif

/*
 * The module can be at any place in ram in nommu mode.
 */
#define MODULES_END		(END_MEM)
#define MODULES_VADDR		(PHYS_OFFSET)

#endif /* !CONFIG_MMU */

/*
 * We fix the TCM memories max 32 KiB ITCM resp DTCM at these
 * locations
 */
<<<<<<< HEAD
#ifndef CONSISTENT_DMA_SIZE
#define CONSISTENT_DMA_SIZE SZ_2M*2
=======
#ifdef CONFIG_HAVE_TCM
#define ITCM_OFFSET	UL(0xfffe0000)
#define DTCM_OFFSET	UL(0xfffe8000)
>>>>>>> f937994b
#endif

/*
 * Physical vs virtual RAM address space conversion.  These are
 * private definitions which should NOT be used outside memory.h
 * files.  Use virt_to_phys/phys_to_virt/__pa/__va instead.
 */
#ifndef __virt_to_phys
#define __virt_to_phys(x)	((x) - PAGE_OFFSET + PHYS_OFFSET)
#define __phys_to_virt(x)	((x) - PHYS_OFFSET + PAGE_OFFSET)
#endif

/*
 * Convert a physical address to a Page Frame Number and back
 */
#define	__phys_to_pfn(paddr)	((paddr) >> PAGE_SHIFT)
#define	__pfn_to_phys(pfn)	((pfn) << PAGE_SHIFT)

/*
 * Convert a page to/from a physical address
 */
#define page_to_phys(page)	(__pfn_to_phys(page_to_pfn(page)))
#define phys_to_page(phys)	(pfn_to_page(__phys_to_pfn(phys)))

#ifndef __ASSEMBLY__

/*
 * The DMA mask corresponding to the maximum bus address allocatable
 * using GFP_DMA.  The default here places no restriction on DMA
 * allocations.  This must be the smallest DMA mask in the system,
 * so a successful GFP_DMA allocation will always satisfy this.
 */
#ifndef ISA_DMA_THRESHOLD
#define ISA_DMA_THRESHOLD	(0xffffffffULL)
#endif

#ifndef arch_adjust_zones
#define arch_adjust_zones(size,holes) do { } while (0)
#elif !defined(CONFIG_ZONE_DMA)
#error "custom arch_adjust_zones() requires CONFIG_ZONE_DMA"
#endif

/*
 * PFNs are used to describe any physical page; this means
 * PFN 0 == physical address 0.
 *
 * This is the PFN of the first RAM page in the kernel
 * direct-mapped view.  We assume this is the first page
 * of RAM in the mem_map as well.
 */
#define PHYS_PFN_OFFSET	(PHYS_OFFSET >> PAGE_SHIFT)

/*
 * These are *only* valid on the kernel direct mapped RAM memory.
 * Note: Drivers should NOT use these.  They are the wrong
 * translation for translating DMA addresses.  Use the driver
 * DMA support - see dma-mapping.h.
 */
static inline unsigned long virt_to_phys(void *x)
{
	return __virt_to_phys((unsigned long)(x));
}

static inline void *phys_to_virt(unsigned long x)
{
	return (void *)(__phys_to_virt((unsigned long)(x)));
}

/*
 * Drivers should NOT use these either.
 */
#define __pa(x)			__virt_to_phys((unsigned long)(x))
#define __va(x)			((void *)__phys_to_virt((unsigned long)(x)))
#define pfn_to_kaddr(pfn)	__va((pfn) << PAGE_SHIFT)

/*
 * Virtual <-> DMA view memory address translations
 * Again, these are *only* valid on the kernel direct mapped RAM
 * memory.  Use of these is *deprecated* (and that doesn't mean
 * use the __ prefixed forms instead.)  See dma-mapping.h.
 */
#ifndef __virt_to_bus
#define __virt_to_bus	__virt_to_phys
#define __bus_to_virt	__phys_to_virt
#define __pfn_to_bus(x)	__pfn_to_phys(x)
#define __bus_to_pfn(x)	__phys_to_pfn(x)
#endif

static inline __deprecated unsigned long virt_to_bus(void *x)
{
	return __virt_to_bus((unsigned long)x);
}

static inline __deprecated void *bus_to_virt(unsigned long x)
{
	return (void *)__bus_to_virt(x);
}

/*
 * Conversion between a struct page and a physical address.
 *
 * Note: when converting an unknown physical address to a
 * struct page, the resulting pointer must be validated
 * using VALID_PAGE().  It must return an invalid struct page
 * for any physical address not corresponding to a system
 * RAM address.
 *
 *  page_to_pfn(page)	convert a struct page * to a PFN number
 *  pfn_to_page(pfn)	convert a _valid_ PFN number to struct page *
 *
 *  virt_to_page(k)	convert a _valid_ virtual address to struct page *
 *  virt_addr_valid(k)	indicates whether a virtual address is valid
 */
#define ARCH_PFN_OFFSET		PHYS_PFN_OFFSET

#define virt_to_page(kaddr)	pfn_to_page(__pa(kaddr) >> PAGE_SHIFT)
#define virt_addr_valid(kaddr)	((unsigned long)(kaddr) >= PAGE_OFFSET && (unsigned long)(kaddr) < (unsigned long)high_memory)

/*
 * Optional coherency support.  Currently used only by selected
 * Intel XSC3-based systems.
 */
#ifndef arch_is_coherent
#define arch_is_coherent()		0
#endif

#endif

#include <asm-generic/memory_model.h>

#endif<|MERGE_RESOLUTION|>--- conflicted
+++ resolved
@@ -127,14 +127,9 @@
  * We fix the TCM memories max 32 KiB ITCM resp DTCM at these
  * locations
  */
-<<<<<<< HEAD
-#ifndef CONSISTENT_DMA_SIZE
-#define CONSISTENT_DMA_SIZE SZ_2M*2
-=======
 #ifdef CONFIG_HAVE_TCM
 #define ITCM_OFFSET	UL(0xfffe0000)
 #define DTCM_OFFSET	UL(0xfffe8000)
->>>>>>> f937994b
 #endif
 
 /*
