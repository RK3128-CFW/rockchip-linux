/*
 * sama5d3.dtsi - Device Tree Include file for SAMA5D3 family SoC
 *                applies to SAMA5D31, SAMA5D33, SAMA5D34, SAMA5D35 SoC
 *
 *  Copyright (C) 2013 Atmel,
 *                2013 Ludovic Desroches <ludovic.desroches@atmel.com>
 *
 * Licensed under GPLv2 or later.
 */

#include "skeleton.dtsi"
<<<<<<< HEAD
=======
#include <dt-bindings/dma/at91.h>
>>>>>>> 9686bb66
#include <dt-bindings/pinctrl/at91.h>
#include <dt-bindings/interrupt-controller/irq.h>
#include <dt-bindings/gpio/gpio.h>

/ {
	model = "Atmel SAMA5D3 family SoC";
	compatible = "atmel,sama5d3", "atmel,sama5";
	interrupt-parent = <&aic>;

	aliases {
		serial0 = &dbgu;
		serial1 = &usart0;
		serial2 = &usart1;
		serial3 = &usart2;
		serial4 = &usart3;
		gpio0 = &pioA;
		gpio1 = &pioB;
		gpio2 = &pioC;
		gpio3 = &pioD;
		gpio4 = &pioE;
		tcb0 = &tcb0;
		tcb1 = &tcb1;
		i2c0 = &i2c0;
		i2c1 = &i2c1;
		i2c2 = &i2c2;
		ssc0 = &ssc0;
		ssc1 = &ssc1;
	};
	cpus {
		#address-cells = <1>;
		#size-cells = <0>;
		cpu@0 {
			device_type = "cpu";
			compatible = "arm,cortex-a5";
			reg = <0x0>;
		};
	};

	memory {
		reg = <0x20000000 0x8000000>;
	};

	ahb {
		compatible = "simple-bus";
		#address-cells = <1>;
		#size-cells = <1>;
		ranges;

		apb {
			compatible = "simple-bus";
			#address-cells = <1>;
			#size-cells = <1>;
			ranges;

			mmc0: mmc@f0000000 {
				compatible = "atmel,hsmci";
				reg = <0xf0000000 0x600>;
				interrupts = <21 IRQ_TYPE_LEVEL_HIGH 0>;
<<<<<<< HEAD
				dmas = <&dma0 2 0>;
=======
				dmas = <&dma0 2 AT91_DMA_CFG_PER_ID(0)>;
>>>>>>> 9686bb66
				dma-names = "rxtx";
				pinctrl-names = "default";
				pinctrl-0 = <&pinctrl_mmc0_clk_cmd_dat0 &pinctrl_mmc0_dat1_3 &pinctrl_mmc0_dat4_7>;
				status = "disabled";
				#address-cells = <1>;
				#size-cells = <0>;
			};

			spi0: spi@f0004000 {
				#address-cells = <1>;
				#size-cells = <0>;
				compatible = "atmel,at91rm9200-spi";
				reg = <0xf0004000 0x100>;
				interrupts = <24 IRQ_TYPE_LEVEL_HIGH 3>;
<<<<<<< HEAD
=======
				dmas = <&dma0 2 AT91_DMA_CFG_PER_ID(1)>,
				       <&dma0 2 AT91_DMA_CFG_PER_ID(2)>;
				dma-names = "tx", "rx";
>>>>>>> 9686bb66
				pinctrl-names = "default";
				pinctrl-0 = <&pinctrl_spi0>;
				status = "disabled";
			};

			ssc0: ssc@f0008000 {
				compatible = "atmel,at91sam9g45-ssc";
				reg = <0xf0008000 0x4000>;
				interrupts = <38 IRQ_TYPE_LEVEL_HIGH 4>;
				pinctrl-names = "default";
				pinctrl-0 = <&pinctrl_ssc0_tx &pinctrl_ssc0_rx>;
				status = "disabled";
			};

			can0: can@f000c000 {
				compatible = "atmel,at91sam9x5-can";
				reg = <0xf000c000 0x300>;
				interrupts = <40 IRQ_TYPE_LEVEL_HIGH 3>;
				pinctrl-names = "default";
				pinctrl-0 = <&pinctrl_can0_rx_tx>;
				status = "disabled";
			};

			tcb0: timer@f0010000 {
				compatible = "atmel,at91sam9x5-tcb";
				reg = <0xf0010000 0x100>;
				interrupts = <26 IRQ_TYPE_LEVEL_HIGH 0>;
			};

			i2c0: i2c@f0014000 {
				compatible = "atmel,at91sam9x5-i2c";
				reg = <0xf0014000 0x4000>;
				interrupts = <18 IRQ_TYPE_LEVEL_HIGH 6>;
<<<<<<< HEAD
				dmas = <&dma0 2 7>,
				       <&dma0 2 8>;
=======
				dmas = <&dma0 2 AT91_DMA_CFG_PER_ID(7)>,
				       <&dma0 2 AT91_DMA_CFG_PER_ID(8)>;
>>>>>>> 9686bb66
				dma-names = "tx", "rx";
				pinctrl-names = "default";
				pinctrl-0 = <&pinctrl_i2c0>;
				#address-cells = <1>;
				#size-cells = <0>;
				status = "disabled";
			};

			i2c1: i2c@f0018000 {
				compatible = "atmel,at91sam9x5-i2c";
				reg = <0xf0018000 0x4000>;
				interrupts = <19 IRQ_TYPE_LEVEL_HIGH 6>;
<<<<<<< HEAD
				dmas = <&dma0 2 9>,
				       <&dma0 2 10>;
=======
				dmas = <&dma0 2 AT91_DMA_CFG_PER_ID(9)>,
				       <&dma0 2 AT91_DMA_CFG_PER_ID(10)>;
>>>>>>> 9686bb66
				dma-names = "tx", "rx";
				pinctrl-names = "default";
				pinctrl-0 = <&pinctrl_i2c1>;
				#address-cells = <1>;
				#size-cells = <0>;
				status = "disabled";
			};

			usart0: serial@f001c000 {
				compatible = "atmel,at91sam9260-usart";
				reg = <0xf001c000 0x100>;
				interrupts = <12 IRQ_TYPE_LEVEL_HIGH 5>;
				pinctrl-names = "default";
				pinctrl-0 = <&pinctrl_usart0>;
				status = "disabled";
			};

			usart1: serial@f0020000 {
				compatible = "atmel,at91sam9260-usart";
				reg = <0xf0020000 0x100>;
				interrupts = <13 IRQ_TYPE_LEVEL_HIGH 5>;
				pinctrl-names = "default";
				pinctrl-0 = <&pinctrl_usart1>;
				status = "disabled";
			};

			macb0: ethernet@f0028000 {
				compatible = "cdns,pc302-gem", "cdns,gem";
				reg = <0xf0028000 0x100>;
				interrupts = <34 IRQ_TYPE_LEVEL_HIGH 3>;
				pinctrl-names = "default";
				pinctrl-0 = <&pinctrl_macb0_data_rgmii &pinctrl_macb0_signal_rgmii>;
				status = "disabled";
			};

			isi: isi@f0034000 {
				compatible = "atmel,at91sam9g45-isi";
				reg = <0xf0034000 0x4000>;
				interrupts = <37 IRQ_TYPE_LEVEL_HIGH 5>;
				status = "disabled";
			};

			mmc1: mmc@f8000000 {
				compatible = "atmel,hsmci";
				reg = <0xf8000000 0x600>;
				interrupts = <22 IRQ_TYPE_LEVEL_HIGH 0>;
<<<<<<< HEAD
				dmas = <&dma1 2 0>;
=======
				dmas = <&dma1 2 AT91_DMA_CFG_PER_ID(0)>;
>>>>>>> 9686bb66
				dma-names = "rxtx";
				pinctrl-names = "default";
				pinctrl-0 = <&pinctrl_mmc1_clk_cmd_dat0 &pinctrl_mmc1_dat1_3>;
				status = "disabled";
				#address-cells = <1>;
				#size-cells = <0>;
			};

			mmc2: mmc@f8004000 {
				compatible = "atmel,hsmci";
				reg = <0xf8004000 0x600>;
				interrupts = <23 IRQ_TYPE_LEVEL_HIGH 0>;
<<<<<<< HEAD
				dmas = <&dma1 2 1>;
=======
				dmas = <&dma1 2 AT91_DMA_CFG_PER_ID(1)>;
>>>>>>> 9686bb66
				dma-names = "rxtx";
				pinctrl-names = "default";
				pinctrl-0 = <&pinctrl_mmc2_clk_cmd_dat0 &pinctrl_mmc2_dat1_3>;
				status = "disabled";
				#address-cells = <1>;
				#size-cells = <0>;
			};

			spi1: spi@f8008000 {
				#address-cells = <1>;
				#size-cells = <0>;
				compatible = "atmel,at91rm9200-spi";
				reg = <0xf8008000 0x100>;
				interrupts = <25 IRQ_TYPE_LEVEL_HIGH 3>;
<<<<<<< HEAD
=======
				dmas = <&dma1 2 AT91_DMA_CFG_PER_ID(15)>,
				       <&dma1 2 AT91_DMA_CFG_PER_ID(16)>;
				dma-names = "tx", "rx";
>>>>>>> 9686bb66
				pinctrl-names = "default";
				pinctrl-0 = <&pinctrl_spi1>;
				status = "disabled";
			};

			ssc1: ssc@f800c000 {
				compatible = "atmel,at91sam9g45-ssc";
				reg = <0xf800c000 0x4000>;
				interrupts = <39 IRQ_TYPE_LEVEL_HIGH 4>;
				pinctrl-names = "default";
				pinctrl-0 = <&pinctrl_ssc1_tx &pinctrl_ssc1_rx>;
				status = "disabled";
			};

			can1: can@f8010000 {
				compatible = "atmel,at91sam9x5-can";
				reg = <0xf8010000 0x300>;
				interrupts = <41 IRQ_TYPE_LEVEL_HIGH 3>;
				pinctrl-names = "default";
				pinctrl-0 = <&pinctrl_can1_rx_tx>;
			};

			tcb1: timer@f8014000 {
				compatible = "atmel,at91sam9x5-tcb";
				reg = <0xf8014000 0x100>;
				interrupts = <27 IRQ_TYPE_LEVEL_HIGH 0>;
			};

			adc0: adc@f8018000 {
				compatible = "atmel,at91sam9260-adc";
				reg = <0xf8018000 0x100>;
				interrupts = <29 IRQ_TYPE_LEVEL_HIGH 5>;
				pinctrl-names = "default";
				pinctrl-0 = <
					&pinctrl_adc0_adtrg
					&pinctrl_adc0_ad0
					&pinctrl_adc0_ad1
					&pinctrl_adc0_ad2
					&pinctrl_adc0_ad3
					&pinctrl_adc0_ad4
					&pinctrl_adc0_ad5
					&pinctrl_adc0_ad6
					&pinctrl_adc0_ad7
					&pinctrl_adc0_ad8
					&pinctrl_adc0_ad9
					&pinctrl_adc0_ad10
					&pinctrl_adc0_ad11
					>;
				atmel,adc-channel-base = <0x50>;
				atmel,adc-channels-used = <0xfff>;
				atmel,adc-drdy-mask = <0x1000000>;
				atmel,adc-num-channels = <12>;
				atmel,adc-startup-time = <40>;
				atmel,adc-status-register = <0x30>;
				atmel,adc-trigger-register = <0xc0>;
				atmel,adc-use-external;
				atmel,adc-vref = <3000>;
				atmel,adc-res = <10 12>;
				atmel,adc-res-names = "lowres", "highres";
				status = "disabled";

				trigger@0 {
					trigger-name = "external-rising";
					trigger-value = <0x1>;
					trigger-external;
				};
				trigger@1 {
					trigger-name = "external-falling";
					trigger-value = <0x2>;
					trigger-external;
				};
				trigger@2 {
					trigger-name = "external-any";
					trigger-value = <0x3>;
					trigger-external;
				};
				trigger@3 {
					trigger-name = "continuous";
					trigger-value = <0x6>;
				};
			};

			tsadcc: tsadcc@f8018000 {
				compatible = "atmel,at91sam9x5-tsadcc";
				reg = <0xf8018000 0x4000>;
				interrupts = <29 IRQ_TYPE_LEVEL_HIGH 5>;
				atmel,tsadcc_clock = <300000>;
				atmel,filtering_average = <0x03>;
				atmel,pendet_debounce = <0x08>;
				atmel,pendet_sensitivity = <0x02>;
				atmel,ts_sample_hold_time = <0x0a>;
				status = "disabled";
			};

			i2c2: i2c@f801c000 {
				compatible = "atmel,at91sam9x5-i2c";
				reg = <0xf801c000 0x4000>;
				interrupts = <20 IRQ_TYPE_LEVEL_HIGH 6>;
<<<<<<< HEAD
				dmas = <&dma1 2 11>,
				       <&dma1 2 12>;
=======
				dmas = <&dma1 2 AT91_DMA_CFG_PER_ID(11)>,
				       <&dma1 2 AT91_DMA_CFG_PER_ID(12)>;
>>>>>>> 9686bb66
				dma-names = "tx", "rx";
				#address-cells = <1>;
				#size-cells = <0>;
				status = "disabled";
			};

			usart2: serial@f8020000 {
				compatible = "atmel,at91sam9260-usart";
				reg = <0xf8020000 0x100>;
				interrupts = <14 IRQ_TYPE_LEVEL_HIGH 5>;
				pinctrl-names = "default";
				pinctrl-0 = <&pinctrl_usart2>;
				status = "disabled";
			};

			usart3: serial@f8024000 {
				compatible = "atmel,at91sam9260-usart";
				reg = <0xf8024000 0x100>;
				interrupts = <15 IRQ_TYPE_LEVEL_HIGH 5>;
				pinctrl-names = "default";
				pinctrl-0 = <&pinctrl_usart3>;
				status = "disabled";
			};

			macb1: ethernet@f802c000 {
				compatible = "cdns,at32ap7000-macb", "cdns,macb";
				reg = <0xf802c000 0x100>;
				interrupts = <35 IRQ_TYPE_LEVEL_HIGH 3>;
				pinctrl-names = "default";
				pinctrl-0 = <&pinctrl_macb1_rmii>;
				status = "disabled";
			};

			sha@f8034000 {
				compatible = "atmel,sam9g46-sha";
				reg = <0xf8034000 0x100>;
				interrupts = <42 IRQ_TYPE_LEVEL_HIGH 0>;
			};

			aes@f8038000 {
				compatible = "atmel,sam9g46-aes";
				reg = <0xf8038000 0x100>;
				interrupts = <43 4 0>;
			};

			tdes@f803c000 {
				compatible = "atmel,sam9g46-tdes";
				reg = <0xf803c000 0x100>;
				interrupts = <44 IRQ_TYPE_LEVEL_HIGH 0>;
			};

			dma0: dma-controller@ffffe600 {
				compatible = "atmel,at91sam9g45-dma";
				reg = <0xffffe600 0x200>;
				interrupts = <30 IRQ_TYPE_LEVEL_HIGH 0>;
				#dma-cells = <2>;
			};

			dma1: dma-controller@ffffe800 {
				compatible = "atmel,at91sam9g45-dma";
				reg = <0xffffe800 0x200>;
				interrupts = <31 IRQ_TYPE_LEVEL_HIGH 0>;
				#dma-cells = <2>;
			};

			ramc0: ramc@ffffea00 {
				compatible = "atmel,at91sam9g45-ddramc";
				reg = <0xffffea00 0x200>;
			};

			dbgu: serial@ffffee00 {
				compatible = "atmel,at91sam9260-usart";
				reg = <0xffffee00 0x200>;
				interrupts = <2 IRQ_TYPE_LEVEL_HIGH 7>;
				pinctrl-names = "default";
				pinctrl-0 = <&pinctrl_dbgu>;
				status = "disabled";
			};

			aic: interrupt-controller@fffff000 {
				#interrupt-cells = <3>;
				compatible = "atmel,sama5d3-aic";
				interrupt-controller;
				reg = <0xfffff000 0x200>;
				atmel,external-irqs = <47>;
			};

			pinctrl@fffff200 {
				#address-cells = <1>;
				#size-cells = <1>;
				compatible = "atmel,at91sam9x5-pinctrl", "atmel,at91rm9200-pinctrl", "simple-bus";
				ranges = <0xfffff200 0xfffff200 0xa00>;
				atmel,mux-mask = <
					/*   A          B          C  */
					0xffffffff 0xc0fc0000 0xc0ff0000	/* pioA */
					0xffffffff 0x0ff8ffff 0x00000000	/* pioB */
					0xffffffff 0xbc00f1ff 0x7c00fc00	/* pioC */
					0xffffffff 0xc001c0e0 0x0001c1e0	/* pioD */
					0xffffffff 0xbf9f8000 0x18000000	/* pioE */
					>;

				/* shared pinctrl settings */
				adc0 {
					pinctrl_adc0_adtrg: adc0_adtrg {
						atmel,pins =
							<AT91_PIOD 19 AT91_PERIPH_A AT91_PINCTRL_NONE>;	/* PD19 periph A ADTRG */
					};
					pinctrl_adc0_ad0: adc0_ad0 {
						atmel,pins =
							<AT91_PIOD 20 AT91_PERIPH_A AT91_PINCTRL_NONE>;	/* PD20 periph A AD0 */
					};
					pinctrl_adc0_ad1: adc0_ad1 {
						atmel,pins =
							<AT91_PIOD 21 AT91_PERIPH_A AT91_PINCTRL_NONE>;	/* PD21 periph A AD1 */
					};
					pinctrl_adc0_ad2: adc0_ad2 {
						atmel,pins =
							<AT91_PIOD 22 AT91_PERIPH_A AT91_PINCTRL_NONE>;	/* PD22 periph A AD2 */
					};
					pinctrl_adc0_ad3: adc0_ad3 {
						atmel,pins =
							<AT91_PIOD 23 AT91_PERIPH_A AT91_PINCTRL_NONE>;	/* PD23 periph A AD3 */
					};
					pinctrl_adc0_ad4: adc0_ad4 {
						atmel,pins =
							<AT91_PIOD 24 AT91_PERIPH_A AT91_PINCTRL_NONE>;	/* PD24 periph A AD4 */
					};
					pinctrl_adc0_ad5: adc0_ad5 {
						atmel,pins =
							<AT91_PIOD 25 AT91_PERIPH_A AT91_PINCTRL_NONE>;	/* PD25 periph A AD5 */
					};
					pinctrl_adc0_ad6: adc0_ad6 {
						atmel,pins =
							<AT91_PIOD 26 AT91_PERIPH_A AT91_PINCTRL_NONE>;	/* PD26 periph A AD6 */
					};
					pinctrl_adc0_ad7: adc0_ad7 {
						atmel,pins =
							<AT91_PIOD 27 AT91_PERIPH_A AT91_PINCTRL_NONE>;	/* PD27 periph A AD7 */
					};
					pinctrl_adc0_ad8: adc0_ad8 {
						atmel,pins =
							<AT91_PIOD 28 AT91_PERIPH_A AT91_PINCTRL_NONE>;	/* PD28 periph A AD8 */
					};
					pinctrl_adc0_ad9: adc0_ad9 {
						atmel,pins =
							<AT91_PIOD 29 AT91_PERIPH_A AT91_PINCTRL_NONE>;	/* PD29 periph A AD9 */
					};
					pinctrl_adc0_ad10: adc0_ad10 {
						atmel,pins =
							<AT91_PIOD 30 AT91_PERIPH_A AT91_PINCTRL_NONE>;	/* PD30 periph A AD10, conflicts with PCK0 */
					};
					pinctrl_adc0_ad11: adc0_ad11 {
						atmel,pins =
							<AT91_PIOD 31 AT91_PERIPH_A AT91_PINCTRL_NONE>;	/* PD31 periph A AD11, conflicts with PCK1 */
					};
				};

				can0 {
					pinctrl_can0_rx_tx: can0_rx_tx {
						atmel,pins =
							<AT91_PIOD 14 AT91_PERIPH_C AT91_PINCTRL_NONE	/* PD14 periph C RX, conflicts with SCK0, SPI0_NPCS1 */
							 AT91_PIOD 15 AT91_PERIPH_C AT91_PINCTRL_NONE>;	/* PD15 periph C TX, conflicts with CTS0, SPI0_NPCS2 */
					};
				};

				can1 {
					pinctrl_can1_rx_tx: can1_rx_tx {
						atmel,pins =
							<AT91_PIOB 14 AT91_PERIPH_B AT91_PINCTRL_NONE	/* PB14 periph B RX, conflicts with GCRS */
							 AT91_PIOB 15 AT91_PERIPH_B AT91_PINCTRL_NONE>;	/* PB15 periph B TX, conflicts with GCOL */
					};
				};

				dbgu {
					pinctrl_dbgu: dbgu-0 {
						atmel,pins =
							<AT91_PIOB 30 AT91_PERIPH_A AT91_PINCTRL_NONE	/* PB30 periph A */
							 AT91_PIOB 31 AT91_PERIPH_A AT91_PINCTRL_PULL_UP>;	/* PB31 periph A with pullup */
					};
				};

				i2c0 {
					pinctrl_i2c0: i2c0-0 {
						atmel,pins =
							<AT91_PIOA 30 AT91_PERIPH_A AT91_PINCTRL_NONE	/* PA30 periph A TWD0 pin, conflicts with URXD1, ISI_VSYNC */
							 AT91_PIOA 31 AT91_PERIPH_A AT91_PINCTRL_NONE>;	/* PA31 periph A TWCK0 pin, conflicts with UTXD1, ISI_HSYNC */
					};
				};

				i2c1 {
					pinctrl_i2c1: i2c1-0 {
						atmel,pins =
							<AT91_PIOC 26 AT91_PERIPH_B AT91_PINCTRL_NONE	/* PC26 periph B TWD1 pin, conflicts with SPI1_NPCS1, ISI_D11 */
							 AT91_PIOC 27 AT91_PERIPH_B AT91_PINCTRL_NONE>;	/* PC27 periph B TWCK1 pin, conflicts with SPI1_NPCS2, ISI_D10 */
					};
				};

				isi {
					pinctrl_isi: isi-0 {
						atmel,pins =
							<AT91_PIOA 16 AT91_PERIPH_C AT91_PINCTRL_NONE	/* PA16 periph C ISI_D0, conflicts with LCDDAT16 */
							 AT91_PIOA 17 AT91_PERIPH_C AT91_PINCTRL_NONE	/* PA17 periph C ISI_D1, conflicts with LCDDAT17 */
							 AT91_PIOA 18 AT91_PERIPH_C AT91_PINCTRL_NONE	/* PA18 periph C ISI_D2, conflicts with LCDDAT18, TWD2 */
							 AT91_PIOA 19 AT91_PERIPH_C AT91_PINCTRL_NONE	/* PA19 periph C ISI_D3, conflicts with LCDDAT19, TWCK2 */
							 AT91_PIOA 20 AT91_PERIPH_C AT91_PINCTRL_NONE	/* PA20 periph C ISI_D4, conflicts with LCDDAT20, PWMH0 */
							 AT91_PIOA 21 AT91_PERIPH_C AT91_PINCTRL_NONE	/* PA21 periph C ISI_D5, conflicts with LCDDAT21, PWML0 */
							 AT91_PIOA 22 AT91_PERIPH_C AT91_PINCTRL_NONE	/* PA22 periph C ISI_D6, conflicts with LCDDAT22, PWMH1 */
							 AT91_PIOA 23 AT91_PERIPH_C AT91_PINCTRL_NONE	/* PA23 periph C ISI_D7, conflicts with LCDDAT23, PWML1 */
							 AT91_PIOC 30 AT91_PERIPH_C AT91_PINCTRL_NONE	/* PC30 periph C ISI_PCK, conflicts with UTXD0 */
							 AT91_PIOA 31 AT91_PERIPH_C AT91_PINCTRL_NONE	/* PA31 periph C ISI_HSYNC, conflicts with TWCK0, UTXD1 */
							 AT91_PIOA 30 AT91_PERIPH_C AT91_PINCTRL_NONE	/* PA30 periph C ISI_VSYNC, conflicts with TWD0, URXD1 */
							 AT91_PIOC 29 AT91_PERIPH_C AT91_PINCTRL_NONE	/* PC29 periph C ISI_PD8, conflicts with URXD0, PWMFI2 */
							 AT91_PIOC 28 AT91_PERIPH_C AT91_PINCTRL_NONE>;	/* PC28 periph C ISI_PD9, conflicts with SPI1_NPCS3, PWMFI0 */
					};
					pinctrl_isi_pck_as_mck: isi_pck_as_mck-0 {
						atmel,pins =
							<AT91_PIOD 31 AT91_PERIPH_B AT91_PINCTRL_NONE>;	/* PD31 periph B ISI_MCK */
					};
				};

				lcd {
					pinctrl_lcd: lcd-0 {
						atmel,pins =
							<AT91_PIOA 24 AT91_PERIPH_A AT91_PINCTRL_NONE	/* PA24 periph A LCDPWM */
							 AT91_PIOA 26 AT91_PERIPH_A AT91_PINCTRL_NONE	/* PA26 periph A LCDVSYNC */
							 AT91_PIOA 27 AT91_PERIPH_A AT91_PINCTRL_NONE	/* PA27 periph A LCDHSYNC */
							 AT91_PIOA 25 AT91_PERIPH_A AT91_PINCTRL_NONE	/* PA25 periph A LCDDISP */
							 AT91_PIOA 29 AT91_PERIPH_A AT91_PINCTRL_NONE	/* PA29 periph A LCDDEN */
							 AT91_PIOA 28 AT91_PERIPH_A AT91_PINCTRL_NONE	/* PA28 periph A LCDPCK */
							 AT91_PIOA 0 AT91_PERIPH_A AT91_PINCTRL_NONE	/* PA0 periph A LCDD0 pin */
							 AT91_PIOA 1 AT91_PERIPH_A AT91_PINCTRL_NONE	/* PA1 periph A LCDD1 pin */
							 AT91_PIOA 2 AT91_PERIPH_A AT91_PINCTRL_NONE	/* PA2 periph A LCDD2 pin */
							 AT91_PIOA 3 AT91_PERIPH_A AT91_PINCTRL_NONE	/* PA3 periph A LCDD3 pin */
							 AT91_PIOA 4 AT91_PERIPH_A AT91_PINCTRL_NONE	/* PA4 periph A LCDD4 pin */
							 AT91_PIOA 5 AT91_PERIPH_A AT91_PINCTRL_NONE	/* PA5 periph A LCDD5 pin */
							 AT91_PIOA 6 AT91_PERIPH_A AT91_PINCTRL_NONE	/* PA6 periph A LCDD6 pin */
							 AT91_PIOA 7 AT91_PERIPH_A AT91_PINCTRL_NONE	/* PA7 periph A LCDD7 pin */
							 AT91_PIOA 8 AT91_PERIPH_A AT91_PINCTRL_NONE	/* PA8 periph A LCDD8 pin */
							 AT91_PIOA 9 AT91_PERIPH_A AT91_PINCTRL_NONE	/* PA9 periph A LCDD9 pin */
							 AT91_PIOA 10 AT91_PERIPH_A AT91_PINCTRL_NONE	/* PA10 periph A LCDD10 pin */
							 AT91_PIOA 11 AT91_PERIPH_A AT91_PINCTRL_NONE	/* PA11 periph A LCDD11 pin */
							 AT91_PIOA 12 AT91_PERIPH_A AT91_PINCTRL_NONE	/* PA12 periph A LCDD12 pin */
							 AT91_PIOA 13 AT91_PERIPH_A AT91_PINCTRL_NONE	/* PA13 periph A LCDD13 pin */
							 AT91_PIOA 14 AT91_PERIPH_A AT91_PINCTRL_NONE	/* PA14 periph A LCDD14 pin */
							 AT91_PIOA 15 AT91_PERIPH_A AT91_PINCTRL_NONE	/* PA15 periph A LCDD15 pin */
							 AT91_PIOC 14 AT91_PERIPH_C AT91_PINCTRL_NONE	/* PC14 periph C LCDD16 pin */
							 AT91_PIOC 13 AT91_PERIPH_C AT91_PINCTRL_NONE	/* PC13 periph C LCDD17 pin */
							 AT91_PIOC 12 AT91_PERIPH_C AT91_PINCTRL_NONE	/* PC12 periph C LCDD18 pin */
							 AT91_PIOC 11 AT91_PERIPH_C AT91_PINCTRL_NONE	/* PC11 periph C LCDD19 pin */
							 AT91_PIOC 10 AT91_PERIPH_C AT91_PINCTRL_NONE	/* PC10 periph C LCDD20 pin */
							 AT91_PIOC 15 AT91_PERIPH_C AT91_PINCTRL_NONE	/* PC15 periph C LCDD21 pin */
							 AT91_PIOE 27 AT91_PERIPH_C AT91_PINCTRL_NONE	/* PE27 periph C LCDD22 pin */
							 AT91_PIOE 28 AT91_PERIPH_C AT91_PINCTRL_NONE>;	/* PE28 periph C LCDD23 pin */
					};
				};

				macb0 {
					pinctrl_macb0_data_rgmii: macb0_data_rgmii {
						atmel,pins =
							<AT91_PIOB 0 AT91_PERIPH_A AT91_PINCTRL_NONE	/* PB0 periph A GTX0, conflicts with PWMH0 */
							 AT91_PIOB 1 AT91_PERIPH_A AT91_PINCTRL_NONE	/* PB1 periph A GTX1, conflicts with PWML0 */
							 AT91_PIOB 2 AT91_PERIPH_A AT91_PINCTRL_NONE	/* PB2 periph A GTX2, conflicts with TK1 */
							 AT91_PIOB 3 AT91_PERIPH_A AT91_PINCTRL_NONE	/* PB3 periph A GTX3, conflicts with TF1 */
							 AT91_PIOB 4 AT91_PERIPH_A AT91_PINCTRL_NONE	/* PB4 periph A GRX0, conflicts with PWMH1 */
							 AT91_PIOB 5 AT91_PERIPH_A AT91_PINCTRL_NONE	/* PB5 periph A GRX1, conflicts with PWML1 */
							 AT91_PIOB 6 AT91_PERIPH_A AT91_PINCTRL_NONE	/* PB6 periph A GRX2, conflicts with TD1 */
							 AT91_PIOB 7 AT91_PERIPH_A AT91_PINCTRL_NONE>;	/* PB7 periph A GRX3, conflicts with RK1 */
					};
					pinctrl_macb0_data_gmii: macb0_data_gmii {
						atmel,pins =
							<AT91_PIOB 19 AT91_PERIPH_B AT91_PINCTRL_NONE	/* PB19 periph B GTX4, conflicts with MCI1_CDA */
							 AT91_PIOB 20 AT91_PERIPH_B AT91_PINCTRL_NONE	/* PB20 periph B GTX5, conflicts with MCI1_DA0 */
							 AT91_PIOB 21 AT91_PERIPH_B AT91_PINCTRL_NONE	/* PB21 periph B GTX6, conflicts with MCI1_DA1 */
							 AT91_PIOB 22 AT91_PERIPH_B AT91_PINCTRL_NONE	/* PB22 periph B GTX7, conflicts with MCI1_DA2 */
							 AT91_PIOB 23 AT91_PERIPH_B AT91_PINCTRL_NONE	/* PB23 periph B GRX4, conflicts with MCI1_DA3 */
							 AT91_PIOB 24 AT91_PERIPH_B AT91_PINCTRL_NONE	/* PB24 periph B GRX5, conflicts with MCI1_CK */
							 AT91_PIOB 25 AT91_PERIPH_B AT91_PINCTRL_NONE	/* PB25 periph B GRX6, conflicts with SCK1 */
							 AT91_PIOB 26 AT91_PERIPH_B AT91_PINCTRL_NONE>;	/* PB26 periph B GRX7, conflicts with CTS1 */
					};
					pinctrl_macb0_signal_rgmii: macb0_signal_rgmii {
						atmel,pins =
							<AT91_PIOB 8 AT91_PERIPH_A AT91_PINCTRL_NONE	/* PB8 periph A GTXCK, conflicts with PWMH2 */
							 AT91_PIOB 9 AT91_PERIPH_A AT91_PINCTRL_NONE	/* PB9 periph A GTXEN, conflicts with PWML2 */
							 AT91_PIOB 11 AT91_PERIPH_A AT91_PINCTRL_NONE	/* PB11 periph A GRXCK, conflicts with RD1 */
							 AT91_PIOB 13 AT91_PERIPH_A AT91_PINCTRL_NONE	/* PB13 periph A GRXER, conflicts with PWML3 */
							 AT91_PIOB 16 AT91_PERIPH_A AT91_PINCTRL_NONE	/* PB16 periph A GMDC */
							 AT91_PIOB 17 AT91_PERIPH_A AT91_PINCTRL_NONE	/* PB17 periph A GMDIO */
							 AT91_PIOB 18 AT91_PERIPH_A AT91_PINCTRL_NONE>;	/* PB18 periph A G125CK */
					};
					pinctrl_macb0_signal_gmii: macb0_signal_gmii {
						atmel,pins =
							<AT91_PIOB 9 AT91_PERIPH_A AT91_PINCTRL_NONE	/* PB9 periph A GTXEN, conflicts with PWML2 */
							 AT91_PIOB 10 AT91_PERIPH_A AT91_PINCTRL_NONE	/* PB10 periph A GTXER, conflicts with RF1 */
							 AT91_PIOB 11 AT91_PERIPH_A AT91_PINCTRL_NONE	/* PB11 periph A GRXCK, conflicts with RD1 */
							 AT91_PIOB 12 AT91_PERIPH_A AT91_PINCTRL_NONE	/* PB12 periph A GRXDV, conflicts with PWMH3 */
							 AT91_PIOB 13 AT91_PERIPH_A AT91_PINCTRL_NONE	/* PB13 periph A GRXER, conflicts with PWML3 */
							 AT91_PIOB 14 AT91_PERIPH_A AT91_PINCTRL_NONE	/* PB14 periph A GCRS, conflicts with CANRX1 */
							 AT91_PIOB 15 AT91_PERIPH_A AT91_PINCTRL_NONE	/* PB15 periph A GCOL, conflicts with CANTX1 */
							 AT91_PIOB 16 AT91_PERIPH_A AT91_PINCTRL_NONE	/* PB16 periph A GMDC */
							 AT91_PIOB 17 AT91_PERIPH_A AT91_PINCTRL_NONE	/* PB17 periph A GMDIO */
							 AT91_PIOB 27 AT91_PERIPH_B AT91_PINCTRL_NONE>;	/* PB27 periph B G125CKO */
					};

				};

				macb1 {
					pinctrl_macb1_rmii: macb1_rmii-0 {
						atmel,pins =
							<AT91_PIOC 0 AT91_PERIPH_A AT91_PINCTRL_NONE	/* PC0 periph A ETX0, conflicts with TIOA3 */
							 AT91_PIOC 1 AT91_PERIPH_A AT91_PINCTRL_NONE	/* PC1 periph A ETX1, conflicts with TIOB3 */
							 AT91_PIOC 2 AT91_PERIPH_A AT91_PINCTRL_NONE	/* PC2 periph A ERX0, conflicts with TCLK3 */
							 AT91_PIOC 3 AT91_PERIPH_A AT91_PINCTRL_NONE	/* PC3 periph A ERX1, conflicts with TIOA4 */
							 AT91_PIOC 4 AT91_PERIPH_A AT91_PINCTRL_NONE	/* PC4 periph A ETXEN, conflicts with TIOB4 */
							 AT91_PIOC 5 AT91_PERIPH_A AT91_PINCTRL_NONE	/* PC5 periph A ECRSDV,conflicts with TCLK4 */
							 AT91_PIOC 6 AT91_PERIPH_A AT91_PINCTRL_NONE	/* PC6 periph A ERXER, conflicts with TIOA5 */
							 AT91_PIOC 7 AT91_PERIPH_A AT91_PINCTRL_NONE	/* PC7 periph A EREFCK, conflicts with TIOB5 */
							 AT91_PIOC 8 AT91_PERIPH_A AT91_PINCTRL_NONE	/* PC8 periph A EMDC, conflicts with TCLK5 */
							 AT91_PIOC 9 AT91_PERIPH_A AT91_PINCTRL_NONE>;	/* PC9 periph A EMDIO  */
					};
				};

				mmc0 {
					pinctrl_mmc0_clk_cmd_dat0: mmc0_clk_cmd_dat0 {
						atmel,pins =
							<AT91_PIOD 9 AT91_PERIPH_A AT91_PINCTRL_NONE	/* PD9 periph A MCI0_CK */
							 AT91_PIOD 0 AT91_PERIPH_A AT91_PINCTRL_PULL_UP	/* PD0 periph A MCI0_CDA with pullup */
							 AT91_PIOD 1 AT91_PERIPH_A AT91_PINCTRL_PULL_UP>;	/* PD1 periph A MCI0_DA0 with pullup */
					};
					pinctrl_mmc0_dat1_3: mmc0_dat1_3 {
						atmel,pins =
							<AT91_PIOD 2 AT91_PERIPH_A AT91_PINCTRL_PULL_UP	/* PD2 periph A MCI0_DA1 with pullup */
							 AT91_PIOD 3 AT91_PERIPH_A AT91_PINCTRL_PULL_UP	/* PD3 periph A MCI0_DA2 with pullup */
							 AT91_PIOD 4 AT91_PERIPH_A AT91_PINCTRL_PULL_UP>;	/* PD4 periph A MCI0_DA3 with pullup */
					};
					pinctrl_mmc0_dat4_7: mmc0_dat4_7 {
						atmel,pins =
							<AT91_PIOD 5 AT91_PERIPH_A AT91_PINCTRL_PULL_UP	/* PD5 periph A MCI0_DA4 with pullup, conflicts with TIOA0, PWMH2 */
							 AT91_PIOD 6 AT91_PERIPH_A AT91_PINCTRL_PULL_UP	/* PD6 periph A MCI0_DA5 with pullup, conflicts with TIOB0, PWML2 */
							 AT91_PIOD 7 AT91_PERIPH_A AT91_PINCTRL_PULL_UP	/* PD7 periph A MCI0_DA6 with pullup, conlicts with TCLK0, PWMH3 */
							 AT91_PIOD 8 AT91_PERIPH_A AT91_PINCTRL_PULL_UP>;	/* PD8 periph A MCI0_DA7 with pullup, conflicts with PWML3 */
					};
				};

				mmc1 {
					pinctrl_mmc1_clk_cmd_dat0: mmc1_clk_cmd_dat0 {
						atmel,pins =
							<AT91_PIOB 24 AT91_PERIPH_A AT91_PINCTRL_NONE	/* PB24 periph A MCI1_CK, conflicts with GRX5 */
							 AT91_PIOB 19 AT91_PERIPH_A AT91_PINCTRL_PULL_UP	/* PB19 periph A MCI1_CDA with pullup, conflicts with GTX4 */
							 AT91_PIOB 20 AT91_PERIPH_A AT91_PINCTRL_PULL_UP>;	/* PB20 periph A MCI1_DA0 with pullup, conflicts with GTX5 */
					};
					pinctrl_mmc1_dat1_3: mmc1_dat1_3 {
						atmel,pins =
							<AT91_PIOB 21 AT91_PERIPH_A AT91_PINCTRL_PULL_UP	/* PB21 periph A MCI1_DA1 with pullup, conflicts with GTX6 */
							 AT91_PIOB 22 AT91_PERIPH_A AT91_PINCTRL_PULL_UP	/* PB22 periph A MCI1_DA2 with pullup, conflicts with GTX7 */
							 AT91_PIOB 23 AT91_PERIPH_A AT91_PINCTRL_PULL_UP>;	/* PB23 periph A MCI1_DA3 with pullup, conflicts with GRX4 */
					};
				};

				mmc2 {
					pinctrl_mmc2_clk_cmd_dat0: mmc2_clk_cmd_dat0 {
						atmel,pins =
							<AT91_PIOC 15 AT91_PERIPH_A AT91_PINCTRL_NONE	/* PC15 periph A MCI2_CK, conflicts with PCK2 */
							 AT91_PIOC 10 AT91_PERIPH_A AT91_PINCTRL_PULL_UP	/* PC10 periph A MCI2_CDA with pullup */
							 AT91_PIOC 11 AT91_PERIPH_A AT91_PINCTRL_PULL_UP>;	/* PC11 periph A MCI2_DA0 with pullup */
					};
					pinctrl_mmc2_dat1_3: mmc2_dat1_3 {
						atmel,pins =
							<AT91_PIOC 12 AT91_PERIPH_A AT91_PINCTRL_NONE	/* PC12 periph A MCI2_DA1 with pullup, conflicts with TIOA1 */
							 AT91_PIOC 13 AT91_PERIPH_A AT91_PINCTRL_NONE	/* PC13 periph A MCI2_DA2 with pullup, conflicts with TIOB1 */
							 AT91_PIOC 14 AT91_PERIPH_A AT91_PINCTRL_NONE>;	/* PC14 periph A MCI2_DA3 with pullup, conflicts with TCLK1 */
					};
				};

				nand0 {
					pinctrl_nand0_ale_cle: nand0_ale_cle-0 {
						atmel,pins =
							<AT91_PIOE 21 AT91_PERIPH_A AT91_PINCTRL_PULL_UP	/* PE21 periph A with pullup */
							 AT91_PIOE 22 AT91_PERIPH_A AT91_PINCTRL_PULL_UP>;	/* PE22 periph A with pullup */
					};
				};

				spi0 {
					pinctrl_spi0: spi0-0 {
						atmel,pins =
							<AT91_PIOD 10 AT91_PERIPH_A AT91_PINCTRL_NONE	/* PD10 periph A SPI0_MISO pin */
							 AT91_PIOD 11 AT91_PERIPH_A AT91_PINCTRL_NONE	/* PD11 periph A SPI0_MOSI pin */
							 AT91_PIOD 12 AT91_PERIPH_A AT91_PINCTRL_NONE>;	/* PD12 periph A SPI0_SPCK pin */
					};
				};

				spi1 {
					pinctrl_spi1: spi1-0 {
						atmel,pins =
							<AT91_PIOC 22 AT91_PERIPH_A AT91_PINCTRL_NONE	/* PC22 periph A SPI1_MISO pin */
							 AT91_PIOC 23 AT91_PERIPH_A AT91_PINCTRL_NONE	/* PC23 periph A SPI1_MOSI pin */
							 AT91_PIOC 24 AT91_PERIPH_A AT91_PINCTRL_NONE>;	/* PC24 periph A SPI1_SPCK pin */
					};
				};

				ssc0 {
					pinctrl_ssc0_tx: ssc0_tx {
						atmel,pins =
							<AT91_PIOC 16 AT91_PERIPH_A AT91_PINCTRL_NONE	/* PC16 periph A TK0 */
							 AT91_PIOC 17 AT91_PERIPH_A AT91_PINCTRL_NONE	/* PC17 periph A TF0 */
							 AT91_PIOC 18 AT91_PERIPH_A AT91_PINCTRL_NONE>;	/* PC18 periph A TD0 */
					};

					pinctrl_ssc0_rx: ssc0_rx {
						atmel,pins =
							<AT91_PIOC 19 AT91_PERIPH_A AT91_PINCTRL_NONE	/* PC19 periph A RK0 */
							 AT91_PIOC 20 AT91_PERIPH_A AT91_PINCTRL_NONE	/* PC20 periph A RF0 */
							 AT91_PIOC 21 AT91_PERIPH_A AT91_PINCTRL_NONE>;	/* PC21 periph A RD0 */
					};
				};

				ssc1 {
					pinctrl_ssc1_tx: ssc1_tx {
						atmel,pins =
							<AT91_PIOB 2 AT91_PERIPH_B AT91_PINCTRL_NONE	/* PB2 periph B TK1, conflicts with GTX2 */
							 AT91_PIOB 3 AT91_PERIPH_B AT91_PINCTRL_NONE	/* PB3 periph B TF1, conflicts with GTX3 */
							 AT91_PIOB 6 AT91_PERIPH_B AT91_PINCTRL_NONE>;	/* PB6 periph B TD1, conflicts with TD1 */
					};

					pinctrl_ssc1_rx: ssc1_rx {
						atmel,pins =
							<AT91_PIOB 7 AT91_PERIPH_B AT91_PINCTRL_NONE	/* PB7 periph B RK1, conflicts with EREFCK */
							 AT91_PIOB 10 AT91_PERIPH_B AT91_PINCTRL_NONE	/* PB10 periph B RF1, conflicts with GTXER */
							 AT91_PIOB 11 AT91_PERIPH_B AT91_PINCTRL_NONE>;	/* PB11 periph B RD1, conflicts with GRXCK */
					};
				};

				uart0 {
					pinctrl_uart0: uart0-0 {
						atmel,pins =
							<AT91_PIOC 29 AT91_PERIPH_A AT91_PINCTRL_NONE	/* PC29 periph A, conflicts with PWMFI2, ISI_D8 */
							 AT91_PIOC 30 AT91_PERIPH_A AT91_PINCTRL_PULL_UP>;	/* PC30 periph A with pullup, conflicts with ISI_PCK */
					};
				};

				uart1 {
					pinctrl_uart1: uart1-0 {
						atmel,pins =
							<AT91_PIOA 30 AT91_PERIPH_B AT91_PINCTRL_NONE	/* PA30 periph B, conflicts with TWD0, ISI_VSYNC */
							 AT91_PIOA 31 AT91_PERIPH_B AT91_PINCTRL_PULL_UP>;	/* PA31 periph B with pullup, conflicts with TWCK0, ISI_HSYNC */
					};
				};

				usart0 {
					pinctrl_usart0: usart0-0 {
						atmel,pins =
							<AT91_PIOD 17 AT91_PERIPH_A AT91_PINCTRL_NONE	/* PD17 periph A */
							 AT91_PIOD 18 AT91_PERIPH_A AT91_PINCTRL_PULL_UP>;	/* PD18 periph A with pullup */
					};

					pinctrl_usart0_rts_cts: usart0_rts_cts-0 {
						atmel,pins =
							<AT91_PIOD 15 AT91_PERIPH_A AT91_PINCTRL_NONE	/* PD15 periph A, conflicts with SPI0_NPCS2, CANTX0 */
							 AT91_PIOD 16 AT91_PERIPH_A AT91_PINCTRL_NONE>;	/* PD16 periph A, conflicts with SPI0_NPCS3, PWMFI3 */
					};
				};

				usart1 {
					pinctrl_usart1: usart1-0 {
						atmel,pins =
							<AT91_PIOB 28 AT91_PERIPH_A AT91_PINCTRL_NONE	/* PB28 periph A */
							 AT91_PIOB 29 AT91_PERIPH_A AT91_PINCTRL_PULL_UP>;	/* PB29 periph A with pullup */
					};

					pinctrl_usart1_rts_cts: usart1_rts_cts-0 {
						atmel,pins =
							<AT91_PIOB 26 AT91_PERIPH_A AT91_PINCTRL_NONE	/* PB26 periph A, conflicts with GRX7 */
							 AT91_PIOB 27 AT91_PERIPH_A AT91_PINCTRL_NONE>;	/* PB27 periph A, conflicts with G125CKO */
					};
				};

				usart2 {
					pinctrl_usart2: usart2-0 {
						atmel,pins =
							<AT91_PIOE 25 AT91_PERIPH_B AT91_PINCTRL_NONE	/* PE25 periph B, conflicts with A25 */
							 AT91_PIOE 26 AT91_PERIPH_B AT91_PINCTRL_PULL_UP>;	/* PE26 periph B with pullup, conflicts NCS0 */
					};

					pinctrl_usart2_rts_cts: usart2_rts_cts-0 {
						atmel,pins =
							<AT91_PIOE 23 AT91_PERIPH_B AT91_PINCTRL_NONE	/* PE23 periph B, conflicts with A23 */
							 AT91_PIOE 24 AT91_PERIPH_B AT91_PINCTRL_NONE>;	/* PE24 periph B, conflicts with A24 */
					};
				};

				usart3 {
					pinctrl_usart3: usart3-0 {
						atmel,pins =
							<AT91_PIOE 18 AT91_PERIPH_B AT91_PINCTRL_NONE	/* PE18 periph B, conflicts with A18 */
							 AT91_PIOE 19 AT91_PERIPH_B AT91_PINCTRL_PULL_UP>;	/* PE19 periph B with pullup, conflicts with A19 */
					};

					pinctrl_usart3_rts_cts: usart3_rts_cts-0 {
						atmel,pins =
							<AT91_PIOE 16 AT91_PERIPH_B AT91_PINCTRL_NONE	/* PE16 periph B, conflicts with A16 */
							 AT91_PIOE 17 AT91_PERIPH_B AT91_PINCTRL_NONE>;	/* PE17 periph B, conflicts with A17 */
					};
				};


				pioA: gpio@fffff200 {
					compatible = "atmel,at91sam9x5-gpio", "atmel,at91rm9200-gpio";
					reg = <0xfffff200 0x100>;
					interrupts = <6 IRQ_TYPE_LEVEL_HIGH 1>;
					#gpio-cells = <2>;
					gpio-controller;
					interrupt-controller;
					#interrupt-cells = <2>;
				};

				pioB: gpio@fffff400 {
					compatible = "atmel,at91sam9x5-gpio", "atmel,at91rm9200-gpio";
					reg = <0xfffff400 0x100>;
					interrupts = <7 IRQ_TYPE_LEVEL_HIGH 1>;
					#gpio-cells = <2>;
					gpio-controller;
					interrupt-controller;
					#interrupt-cells = <2>;
				};

				pioC: gpio@fffff600 {
					compatible = "atmel,at91sam9x5-gpio", "atmel,at91rm9200-gpio";
					reg = <0xfffff600 0x100>;
					interrupts = <8 IRQ_TYPE_LEVEL_HIGH 1>;
					#gpio-cells = <2>;
					gpio-controller;
					interrupt-controller;
					#interrupt-cells = <2>;
				};

				pioD: gpio@fffff800 {
					compatible = "atmel,at91sam9x5-gpio", "atmel,at91rm9200-gpio";
					reg = <0xfffff800 0x100>;
					interrupts = <9 IRQ_TYPE_LEVEL_HIGH 1>;
					#gpio-cells = <2>;
					gpio-controller;
					interrupt-controller;
					#interrupt-cells = <2>;
				};

				pioE: gpio@fffffa00 {
					compatible = "atmel,at91sam9x5-gpio", "atmel,at91rm9200-gpio";
					reg = <0xfffffa00 0x100>;
					interrupts = <10 IRQ_TYPE_LEVEL_HIGH 1>;
					#gpio-cells = <2>;
					gpio-controller;
					interrupt-controller;
					#interrupt-cells = <2>;
				};
			};

			pmc: pmc@fffffc00 {
				compatible = "atmel,at91rm9200-pmc";
				reg = <0xfffffc00 0x120>;
			};

			rstc@fffffe00 {
				compatible = "atmel,at91sam9g45-rstc";
				reg = <0xfffffe00 0x10>;
			};

			pit: timer@fffffe30 {
				compatible = "atmel,at91sam9260-pit";
				reg = <0xfffffe30 0xf>;
				interrupts = <3 IRQ_TYPE_LEVEL_HIGH 5>;
			};

			watchdog@fffffe40 {
				compatible = "atmel,at91sam9260-wdt";
				reg = <0xfffffe40 0x10>;
				status = "disabled";
			};

			rtc@fffffeb0 {
				compatible = "atmel,at91rm9200-rtc";
				reg = <0xfffffeb0 0x30>;
				interrupts = <1 IRQ_TYPE_LEVEL_HIGH 7>;
			};
		};

		usb0: gadget@00500000 {
			#address-cells = <1>;
			#size-cells = <0>;
			compatible = "atmel,at91sam9rl-udc";
			reg = <0x00500000 0x100000
			       0xf8030000 0x4000>;
			interrupts = <33 IRQ_TYPE_LEVEL_HIGH 2>;
			status = "disabled";

			ep0 {
				reg = <0>;
				atmel,fifo-size = <64>;
				atmel,nb-banks = <1>;
			};

			ep1 {
				reg = <1>;
				atmel,fifo-size = <1024>;
				atmel,nb-banks = <3>;
				atmel,can-dma;
				atmel,can-isoc;
			};

			ep2 {
				reg = <2>;
				atmel,fifo-size = <1024>;
				atmel,nb-banks = <3>;
				atmel,can-dma;
				atmel,can-isoc;
			};

			ep3 {
				reg = <3>;
				atmel,fifo-size = <1024>;
				atmel,nb-banks = <2>;
				atmel,can-dma;
			};

			ep4 {
				reg = <4>;
				atmel,fifo-size = <1024>;
				atmel,nb-banks = <2>;
				atmel,can-dma;
			};

			ep5 {
				reg = <5>;
				atmel,fifo-size = <1024>;
				atmel,nb-banks = <2>;
				atmel,can-dma;
			};

			ep6 {
				reg = <6>;
				atmel,fifo-size = <1024>;
				atmel,nb-banks = <2>;
				atmel,can-dma;
			};

			ep7 {
				reg = <7>;
				atmel,fifo-size = <1024>;
				atmel,nb-banks = <2>;
				atmel,can-dma;
			};

			ep8 {
				reg = <8>;
				atmel,fifo-size = <1024>;
				atmel,nb-banks = <2>;
			};

			ep9 {
				reg = <9>;
				atmel,fifo-size = <1024>;
				atmel,nb-banks = <2>;
			};

			ep10 {
				reg = <10>;
				atmel,fifo-size = <1024>;
				atmel,nb-banks = <2>;
			};

			ep11 {
				reg = <11>;
				atmel,fifo-size = <1024>;
				atmel,nb-banks = <2>;
			};

			ep12 {
				reg = <12>;
				atmel,fifo-size = <1024>;
				atmel,nb-banks = <2>;
			};

			ep13 {
				reg = <13>;
				atmel,fifo-size = <1024>;
				atmel,nb-banks = <2>;
			};

			ep14 {
				reg = <14>;
				atmel,fifo-size = <1024>;
				atmel,nb-banks = <2>;
			};

			ep15 {
				reg = <15>;
				atmel,fifo-size = <1024>;
				atmel,nb-banks = <2>;
			};
		};

		usb1: ohci@00600000 {
			compatible = "atmel,at91rm9200-ohci", "usb-ohci";
			reg = <0x00600000 0x100000>;
			interrupts = <32 IRQ_TYPE_LEVEL_HIGH 2>;
			status = "disabled";
		};

		usb2: ehci@00700000 {
			compatible = "atmel,at91sam9g45-ehci", "usb-ehci";
			reg = <0x00700000 0x100000>;
			interrupts = <32 IRQ_TYPE_LEVEL_HIGH 2>;
			status = "disabled";
		};

		nand0: nand@60000000 {
			compatible = "atmel,at91rm9200-nand";
			#address-cells = <1>;
			#size-cells = <1>;
			reg = <	0x60000000 0x01000000	/* EBI CS3 */
				0xffffc070 0x00000490	/* SMC PMECC regs */
				0xffffc500 0x00000100	/* SMC PMECC Error Location regs */
				0x00100000 0x00100000	/* ROM code */
				0x70000000 0x10000000	/* NFC Command Registers */
				0xffffc000 0x00000070	/* NFC HSMC regs */
				0x00200000 0x00100000	/* NFC SRAM banks */
				>;
			interrupts = <5 IRQ_TYPE_LEVEL_HIGH 6>;
			atmel,nand-addr-offset = <21>;
			atmel,nand-cmd-offset = <22>;
			pinctrl-names = "default";
			pinctrl-0 = <&pinctrl_nand0_ale_cle>;
			atmel,pmecc-lookup-table-offset = <0x10000 0x18000>;
			status = "disabled";
		};
	};
};<|MERGE_RESOLUTION|>--- conflicted
+++ resolved
@@ -9,10 +9,7 @@
  */
 
 #include "skeleton.dtsi"
-<<<<<<< HEAD
-=======
 #include <dt-bindings/dma/at91.h>
->>>>>>> 9686bb66
 #include <dt-bindings/pinctrl/at91.h>
 #include <dt-bindings/interrupt-controller/irq.h>
 #include <dt-bindings/gpio/gpio.h>
@@ -71,11 +68,7 @@
 				compatible = "atmel,hsmci";
 				reg = <0xf0000000 0x600>;
 				interrupts = <21 IRQ_TYPE_LEVEL_HIGH 0>;
-<<<<<<< HEAD
-				dmas = <&dma0 2 0>;
-=======
 				dmas = <&dma0 2 AT91_DMA_CFG_PER_ID(0)>;
->>>>>>> 9686bb66
 				dma-names = "rxtx";
 				pinctrl-names = "default";
 				pinctrl-0 = <&pinctrl_mmc0_clk_cmd_dat0 &pinctrl_mmc0_dat1_3 &pinctrl_mmc0_dat4_7>;
@@ -90,12 +83,9 @@
 				compatible = "atmel,at91rm9200-spi";
 				reg = <0xf0004000 0x100>;
 				interrupts = <24 IRQ_TYPE_LEVEL_HIGH 3>;
-<<<<<<< HEAD
-=======
 				dmas = <&dma0 2 AT91_DMA_CFG_PER_ID(1)>,
 				       <&dma0 2 AT91_DMA_CFG_PER_ID(2)>;
 				dma-names = "tx", "rx";
->>>>>>> 9686bb66
 				pinctrl-names = "default";
 				pinctrl-0 = <&pinctrl_spi0>;
 				status = "disabled";
@@ -129,13 +119,8 @@
 				compatible = "atmel,at91sam9x5-i2c";
 				reg = <0xf0014000 0x4000>;
 				interrupts = <18 IRQ_TYPE_LEVEL_HIGH 6>;
-<<<<<<< HEAD
-				dmas = <&dma0 2 7>,
-				       <&dma0 2 8>;
-=======
 				dmas = <&dma0 2 AT91_DMA_CFG_PER_ID(7)>,
 				       <&dma0 2 AT91_DMA_CFG_PER_ID(8)>;
->>>>>>> 9686bb66
 				dma-names = "tx", "rx";
 				pinctrl-names = "default";
 				pinctrl-0 = <&pinctrl_i2c0>;
@@ -148,13 +133,8 @@
 				compatible = "atmel,at91sam9x5-i2c";
 				reg = <0xf0018000 0x4000>;
 				interrupts = <19 IRQ_TYPE_LEVEL_HIGH 6>;
-<<<<<<< HEAD
-				dmas = <&dma0 2 9>,
-				       <&dma0 2 10>;
-=======
 				dmas = <&dma0 2 AT91_DMA_CFG_PER_ID(9)>,
 				       <&dma0 2 AT91_DMA_CFG_PER_ID(10)>;
->>>>>>> 9686bb66
 				dma-names = "tx", "rx";
 				pinctrl-names = "default";
 				pinctrl-0 = <&pinctrl_i2c1>;
@@ -201,11 +181,7 @@
 				compatible = "atmel,hsmci";
 				reg = <0xf8000000 0x600>;
 				interrupts = <22 IRQ_TYPE_LEVEL_HIGH 0>;
-<<<<<<< HEAD
-				dmas = <&dma1 2 0>;
-=======
 				dmas = <&dma1 2 AT91_DMA_CFG_PER_ID(0)>;
->>>>>>> 9686bb66
 				dma-names = "rxtx";
 				pinctrl-names = "default";
 				pinctrl-0 = <&pinctrl_mmc1_clk_cmd_dat0 &pinctrl_mmc1_dat1_3>;
@@ -218,11 +194,7 @@
 				compatible = "atmel,hsmci";
 				reg = <0xf8004000 0x600>;
 				interrupts = <23 IRQ_TYPE_LEVEL_HIGH 0>;
-<<<<<<< HEAD
-				dmas = <&dma1 2 1>;
-=======
 				dmas = <&dma1 2 AT91_DMA_CFG_PER_ID(1)>;
->>>>>>> 9686bb66
 				dma-names = "rxtx";
 				pinctrl-names = "default";
 				pinctrl-0 = <&pinctrl_mmc2_clk_cmd_dat0 &pinctrl_mmc2_dat1_3>;
@@ -237,12 +209,9 @@
 				compatible = "atmel,at91rm9200-spi";
 				reg = <0xf8008000 0x100>;
 				interrupts = <25 IRQ_TYPE_LEVEL_HIGH 3>;
-<<<<<<< HEAD
-=======
 				dmas = <&dma1 2 AT91_DMA_CFG_PER_ID(15)>,
 				       <&dma1 2 AT91_DMA_CFG_PER_ID(16)>;
 				dma-names = "tx", "rx";
->>>>>>> 9686bb66
 				pinctrl-names = "default";
 				pinctrl-0 = <&pinctrl_spi1>;
 				status = "disabled";
@@ -341,13 +310,8 @@
 				compatible = "atmel,at91sam9x5-i2c";
 				reg = <0xf801c000 0x4000>;
 				interrupts = <20 IRQ_TYPE_LEVEL_HIGH 6>;
-<<<<<<< HEAD
-				dmas = <&dma1 2 11>,
-				       <&dma1 2 12>;
-=======
 				dmas = <&dma1 2 AT91_DMA_CFG_PER_ID(11)>,
 				       <&dma1 2 AT91_DMA_CFG_PER_ID(12)>;
->>>>>>> 9686bb66
 				dma-names = "tx", "rx";
 				#address-cells = <1>;
 				#size-cells = <0>;
