--- conflicted
+++ resolved
@@ -317,15 +317,9 @@
 	{ CRn( 0), CRm( 0), Op1( 2), Op2( 0), is32,
 			NULL, reset_unknown, c0_CSSELR },
 
-<<<<<<< HEAD
-	/* TTBR0/TTBR1: swapped by interrupt.S. */
-	{ CRm64( 2), Op1( 0), is64, NULL, reset_unknown64, c2_TTBR0 },
-	{ CRm64( 2), Op1( 1), is64, NULL, reset_unknown64, c2_TTBR1 },
-=======
 	/* ACTLR: trapped by HCR.TAC bit. */
 	{ CRn( 1), CRm( 0), Op1( 0), Op2( 1), is32,
 			access_actlr, reset_actlr, c1_ACTLR },
->>>>>>> 2606d244
 
 	/* CPACR: swapped by interrupt.S. */
 	{ CRn( 1), CRm( 0), Op1( 0), Op2( 2), is32,
@@ -360,11 +354,7 @@
 	{ CRn( 6), CRm( 0), Op1( 0), Op2( 0), is32,
 			access_vm_reg, reset_unknown, c6_DFAR },
 	{ CRn( 6), CRm( 0), Op1( 0), Op2( 2), is32,
-<<<<<<< HEAD
-			NULL, reset_unknown, c6_IFAR },
-=======
 			access_vm_reg, reset_unknown, c6_IFAR },
->>>>>>> 2606d244
 
 	/* PAR swapped by interrupt.S */
 	{ CRm64( 7), Op1( 0), is64, NULL, reset_unknown64, c7_PAR },
